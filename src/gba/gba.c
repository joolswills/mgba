/* Copyright (c) 2013-2015 Jeffrey Pfau
 *
 * This Source Code Form is subject to the terms of the Mozilla Public
 * License, v. 2.0. If a copy of the MPL was not distributed with this
 * file, You can obtain one at http://mozilla.org/MPL/2.0/. */
#include "gba.h"

#include "core/thread.h"

#include "arm/decoder.h"
#include "arm/isa-inlines.h"

#include "gba/bios.h"
#include "gba/cheats.h"
#include "gba/context/overrides.h"
#include "gba/io.h"
#include "gba/rr/rr.h"
#include "gba/serialize.h"
#include "gba/sio.h"

#include "util/crc32.h"
#include "util/memory.h"
#include "util/math.h"
#include "util/patch.h"
#include "util/vfs.h"

mLOG_DEFINE_CATEGORY(GBA, "GBA");

const uint32_t GBA_ARM7TDMI_FREQUENCY = 0x1000000;
const uint32_t GBA_COMPONENT_MAGIC = 0x1000000;

static const size_t GBA_ROM_MAGIC_OFFSET = 3;
static const uint8_t GBA_ROM_MAGIC[] = { 0xEA };

static const size_t GBA_MB_MAGIC_OFFSET = 0xC0;

static void GBAInit(void* cpu, struct mCPUComponent* component);
static void GBAInterruptHandlerInit(struct ARMInterruptHandler* irqh);
static void GBAProcessEvents(struct ARMCore* cpu);
static int32_t GBATimersProcessEvents(struct GBA* gba, int32_t cycles);
static void GBAHitStub(struct ARMCore* cpu, uint32_t opcode);
static void GBAIllegal(struct ARMCore* cpu, uint32_t opcode);
static void GBABreakpoint(struct ARMCore* cpu, int immediate);

static bool _setSoftwareBreakpoint(struct Debugger*, uint32_t address, enum ExecutionMode mode, uint32_t* opcode);
static bool _clearSoftwareBreakpoint(struct Debugger*, uint32_t address, enum ExecutionMode mode, uint32_t opcode);


#if defined(_3DS) && !defined(__LIBRETRO__)
extern uint32_t* romBuffer;
extern size_t romBufferSize;
#endif

void GBACreate(struct GBA* gba) {
	gba->d.id = GBA_COMPONENT_MAGIC;
	gba->d.init = GBAInit;
	gba->d.deinit = 0;
}

static void GBAInit(void* cpu, struct mCPUComponent* component) {
	struct GBA* gba = (struct GBA*) component;
	gba->cpu = cpu;
	gba->debugger = 0;
	gba->sync = 0;

	GBAInterruptHandlerInit(&gba->cpu->irqh);
	GBAMemoryInit(gba);
	GBASavedataInit(&gba->memory.savedata, 0);

	gba->video.p = gba;
	GBAVideoInit(&gba->video);

	gba->audio.p = gba;
	GBAAudioInit(&gba->audio, GBA_AUDIO_SAMPLES);

	GBAIOInit(gba);

	gba->sio.p = gba;
	GBASIOInit(&gba->sio);

	gba->timersEnabled = 0;
	memset(gba->timers, 0, sizeof(gba->timers));

	gba->springIRQ = 0;
	gba->keySource = 0;
	gba->rotationSource = 0;
	gba->luminanceSource = 0;
	gba->rtcSource = 0;
	gba->rumble = 0;
	gba->rr = 0;

	gba->romVf = 0;
	gba->biosVf = 0;

	gba->stream = 0;
	gba->keyCallback = 0;
	gba->stopCallback = 0;

	gba->biosChecksum = GBAChecksum(gba->memory.bios, SIZE_BIOS);

	gba->idleOptimization = IDLE_LOOP_REMOVE;
	gba->idleLoop = IDLE_LOOP_NONE;

	gba->realisticTiming = true;
	gba->hardCrash = true;
	gba->allowOpposingDirections = true;

	gba->performingDMA = false;

	gba->pristineRom = 0;
	gba->pristineRomSize = 0;
	gba->yankedRomSize = 0;
}

void GBAUnloadROM(struct GBA* gba) {
	if (gba->memory.rom && gba->pristineRom != gba->memory.rom) {
		if (gba->yankedRomSize) {
			gba->yankedRomSize = 0;
		}
		mappedMemoryFree(gba->memory.rom, SIZE_CART0);
	}
	gba->memory.rom = 0;

	if (gba->romVf) {
#ifndef _3DS
		gba->romVf->unmap(gba->romVf, gba->pristineRom, gba->pristineRomSize);
#endif
		gba->pristineRom = 0;
		gba->romVf = 0;
	}

	GBASavedataDeinit(&gba->memory.savedata);
	gba->idleLoop = IDLE_LOOP_NONE;
}

void GBADestroy(struct GBA* gba) {
	GBAUnloadROM(gba);

	if (gba->biosVf) {
		gba->biosVf->unmap(gba->biosVf, gba->memory.bios, SIZE_BIOS);
	}

	GBAMemoryDeinit(gba);
	GBAVideoDeinit(&gba->video);
	GBAAudioDeinit(&gba->audio);
	GBASIODeinit(&gba->sio);
	gba->rr = 0;
}

void GBAInterruptHandlerInit(struct ARMInterruptHandler* irqh) {
	irqh->reset = GBAReset;
	irqh->processEvents = GBAProcessEvents;
	irqh->swi16 = GBASwi16;
	irqh->swi32 = GBASwi32;
	irqh->hitIllegal = GBAIllegal;
	irqh->readCPSR = GBATestIRQ;
	irqh->hitStub = GBAHitStub;
	irqh->bkpt16 = GBABreakpoint;
	irqh->bkpt32 = GBABreakpoint;
}

void GBAReset(struct ARMCore* cpu) {
	ARMSetPrivilegeMode(cpu, MODE_IRQ);
	cpu->gprs[ARM_SP] = SP_BASE_IRQ;
	ARMSetPrivilegeMode(cpu, MODE_SUPERVISOR);
	cpu->gprs[ARM_SP] = SP_BASE_SUPERVISOR;
	ARMSetPrivilegeMode(cpu, MODE_SYSTEM);
	cpu->gprs[ARM_SP] = SP_BASE_SYSTEM;

	struct GBA* gba = (struct GBA*) cpu->master;
	if (!gba->rr || (!gba->rr->isPlaying(gba->rr) && !gba->rr->isRecording(gba->rr))) {
		GBASavedataUnmask(&gba->memory.savedata);
	}

	if (gba->yankedRomSize) {
		gba->memory.romSize = gba->yankedRomSize;
		gba->memory.romMask = toPow2(gba->memory.romSize) - 1;
		gba->yankedRomSize = 0;
	}
	GBAMemoryReset(gba);
	GBAVideoReset(&gba->video);
	GBAAudioReset(&gba->audio);
	GBAIOInit(gba);

	GBASIOReset(&gba->sio);

	gba->timersEnabled = 0;
	memset(gba->timers, 0, sizeof(gba->timers));

	gba->lastJump = 0;
	gba->haltPending = false;
	gba->idleDetectionStep = 0;
	gba->idleDetectionFailures = 0;
}

void GBASkipBIOS(struct GBA* gba) {
	struct ARMCore* cpu = gba->cpu;
	if (cpu->gprs[ARM_PC] == BASE_RESET + WORD_SIZE_ARM) {
		if (gba->memory.rom) {
			cpu->gprs[ARM_PC] = BASE_CART0;
		} else {
			cpu->gprs[ARM_PC] = BASE_WORKING_RAM;
		}
		int currentCycles = 0;
		ARM_WRITE_PC;
	}
}

static void GBAProcessEvents(struct ARMCore* cpu) {
	struct GBA* gba = (struct GBA*) cpu->master;

	gba->bus = cpu->prefetch[1];
	if (cpu->executionMode == MODE_THUMB) {
		gba->bus |= cpu->prefetch[1] << 16;
	}

	if (gba->springIRQ) {
		ARMRaiseIRQ(cpu);
		gba->springIRQ = 0;
	}

	do {
		int32_t cycles = cpu->nextEvent;
		int32_t nextEvent = INT_MAX;
		int32_t testEvent;
#ifndef NDEBUG
		if (cycles < 0) {
			mLOG(GBA, FATAL, "Negative cycles passed: %i", cycles);
		}
#endif

		testEvent = GBAVideoProcessEvents(&gba->video, cycles);
		if (testEvent < nextEvent) {
			nextEvent = testEvent;
		}

		testEvent = GBAAudioProcessEvents(&gba->audio, cycles);
		if (testEvent < nextEvent) {
			nextEvent = testEvent;
		}

		testEvent = GBATimersProcessEvents(gba, cycles);
		if (testEvent < nextEvent) {
			nextEvent = testEvent;
		}

		testEvent = GBAMemoryRunDMAs(gba, cycles);
		if (testEvent < nextEvent) {
			nextEvent = testEvent;
		}

		testEvent = GBASIOProcessEvents(&gba->sio, cycles);
		if (testEvent < nextEvent) {
			nextEvent = testEvent;
		}

		cpu->cycles -= cycles;
		cpu->nextEvent = nextEvent;

		if (cpu->halted) {
			cpu->cycles = cpu->nextEvent;
		}
	} while (cpu->cycles >= cpu->nextEvent);
}

static int32_t GBATimersProcessEvents(struct GBA* gba, int32_t cycles) {
	int32_t nextEvent = INT_MAX;
	if (gba->timersEnabled) {
		struct GBATimer* timer;
		struct GBATimer* nextTimer;

		timer = &gba->timers[0];
		if (GBATimerFlagsIsEnable(timer->flags)) {
			timer->nextEvent -= cycles;
			timer->lastEvent -= cycles;
			while (timer->nextEvent <= 0) {
				timer->lastEvent = timer->nextEvent;
				timer->nextEvent += timer->overflowInterval;
				gba->memory.io[REG_TM0CNT_LO >> 1] = timer->reload;
				timer->oldReload = timer->reload;

				if (GBATimerFlagsIsDoIrq(timer->flags)) {
					GBARaiseIRQ(gba, IRQ_TIMER0);
				}

				if (gba->audio.enable) {
					if ((gba->audio.chALeft || gba->audio.chARight) && gba->audio.chATimer == 0) {
						GBAAudioSampleFIFO(&gba->audio, 0, timer->lastEvent);
					}

					if ((gba->audio.chBLeft || gba->audio.chBRight) && gba->audio.chBTimer == 0) {
						GBAAudioSampleFIFO(&gba->audio, 1, timer->lastEvent);
					}
				}

				nextTimer = &gba->timers[1];
				if (GBATimerFlagsIsCountUp(nextTimer->flags)) {
					++gba->memory.io[REG_TM1CNT_LO >> 1];
					if (!gba->memory.io[REG_TM1CNT_LO >> 1]) {
						nextTimer->nextEvent = 0;
					}
				}
			}
			nextEvent = timer->nextEvent;
		}

		timer = &gba->timers[1];
		if (GBATimerFlagsIsEnable(timer->flags)) {
			timer->nextEvent -= cycles;
			timer->lastEvent -= cycles;
			if (timer->nextEvent <= 0) {
				timer->lastEvent = timer->nextEvent;
				timer->nextEvent += timer->overflowInterval;
				gba->memory.io[REG_TM1CNT_LO >> 1] = timer->reload;
				timer->oldReload = timer->reload;

				if (GBATimerFlagsIsDoIrq(timer->flags)) {
					GBARaiseIRQ(gba, IRQ_TIMER1);
				}

				if (gba->audio.enable) {
					if ((gba->audio.chALeft || gba->audio.chARight) && gba->audio.chATimer == 1) {
						GBAAudioSampleFIFO(&gba->audio, 0, timer->lastEvent);
					}

					if ((gba->audio.chBLeft || gba->audio.chBRight) && gba->audio.chBTimer == 1) {
						GBAAudioSampleFIFO(&gba->audio, 1, timer->lastEvent);
					}
				}

				if (GBATimerFlagsIsCountUp(timer->flags)) {
					timer->nextEvent = INT_MAX;
				}

				nextTimer = &gba->timers[2];
				if (GBATimerFlagsIsCountUp(nextTimer->flags)) {
					++gba->memory.io[REG_TM2CNT_LO >> 1];
					if (!gba->memory.io[REG_TM2CNT_LO >> 1]) {
						nextTimer->nextEvent = 0;
					}
				}
			}
			if (timer->nextEvent < nextEvent) {
				nextEvent = timer->nextEvent;
			}
		}

		timer = &gba->timers[2];
		if (GBATimerFlagsIsEnable(timer->flags)) {
			timer->nextEvent -= cycles;
			timer->lastEvent -= cycles;
			if (timer->nextEvent <= 0) {
				timer->lastEvent = timer->nextEvent;
				timer->nextEvent += timer->overflowInterval;
				gba->memory.io[REG_TM2CNT_LO >> 1] = timer->reload;
				timer->oldReload = timer->reload;

				if (GBATimerFlagsIsDoIrq(timer->flags)) {
					GBARaiseIRQ(gba, IRQ_TIMER2);
				}

				if (GBATimerFlagsIsCountUp(timer->flags)) {
					timer->nextEvent = INT_MAX;
				}

				nextTimer = &gba->timers[3];
				if (GBATimerFlagsIsCountUp(nextTimer->flags)) {
					++gba->memory.io[REG_TM3CNT_LO >> 1];
					if (!gba->memory.io[REG_TM3CNT_LO >> 1]) {
						nextTimer->nextEvent = 0;
					}
				}
			}
			if (timer->nextEvent < nextEvent) {
				nextEvent = timer->nextEvent;
			}
		}

		timer = &gba->timers[3];
		if (GBATimerFlagsIsEnable(timer->flags)) {
			timer->nextEvent -= cycles;
			timer->lastEvent -= cycles;
			if (timer->nextEvent <= 0) {
				timer->lastEvent = timer->nextEvent;
				timer->nextEvent += timer->overflowInterval;
				gba->memory.io[REG_TM3CNT_LO >> 1] = timer->reload;
				timer->oldReload = timer->reload;

				if (GBATimerFlagsIsDoIrq(timer->flags)) {
					GBARaiseIRQ(gba, IRQ_TIMER3);
				}

				if (GBATimerFlagsIsCountUp(timer->flags)) {
					timer->nextEvent = INT_MAX;
				}
			}
			if (timer->nextEvent < nextEvent) {
				nextEvent = timer->nextEvent;
			}
		}
	}
	return nextEvent;
}

void GBAAttachDebugger(struct GBA* gba, struct Debugger* debugger) {
	debugger->setSoftwareBreakpoint = _setSoftwareBreakpoint;
	debugger->clearSoftwareBreakpoint = _clearSoftwareBreakpoint;
	gba->debugger = debugger;
	gba->cpu->components[GBA_COMPONENT_DEBUGGER] = &debugger->d;
	ARMHotplugAttach(gba->cpu, GBA_COMPONENT_DEBUGGER);
}

void GBADetachDebugger(struct GBA* gba) {
	gba->debugger = 0;
	ARMHotplugDetach(gba->cpu, GBA_COMPONENT_DEBUGGER);
	gba->cpu->components[GBA_COMPONENT_DEBUGGER] = 0;
}

bool GBALoadMB(struct GBA* gba, struct VFile* vf, const char* fname) {
	GBAUnloadROM(gba);
	gba->romVf = vf;
	gba->pristineRomSize = vf->size(vf);
	vf->seek(vf, 0, SEEK_SET);
	if (gba->pristineRomSize > SIZE_WORKING_RAM) {
		gba->pristineRomSize = SIZE_WORKING_RAM;
	}
#if defined(_3DS) && !defined(__LIBRETRO__)
	gba->pristineRom = 0;
	if (gba->pristineRomSize <= romBufferSize) {
		gba->pristineRom = romBuffer;
		vf->read(vf, romBuffer, gba->pristineRomSize);
	}
#else
	gba->pristineRom = vf->map(vf, gba->pristineRomSize, MAP_READ);
#endif
	if (!gba->pristineRom) {
		mLOG(GBA, WARN, "Couldn't map ROM");
		return false;
	}
	gba->yankedRomSize = 0;
	gba->activeFile = fname;
	gba->memory.romSize = 0;
	gba->memory.romMask = 0;
	gba->romCrc32 = doCrc32(gba->pristineRom, gba->pristineRomSize);
	return true;
}

bool GBALoadROM2(struct GBA* gba, struct VFile* vf) {
	GBAUnloadROM(gba);
	gba->romVf = vf;
	gba->pristineRomSize = vf->size(vf);
	vf->seek(vf, 0, SEEK_SET);
	if (gba->pristineRomSize > SIZE_CART0) {
		gba->pristineRomSize = SIZE_CART0;
	}
#if defined(_3DS) && !defined(__LIBRETRO__)
	gba->pristineRom = 0;
	if (gba->pristineRomSize <= romBufferSize) {
		gba->pristineRom = romBuffer;
		vf->read(vf, romBuffer, gba->pristineRomSize);
	}
#else
	gba->pristineRom = vf->map(vf, gba->pristineRomSize, MAP_READ);
#endif
	if (!gba->pristineRom) {
		mLOG(GBA, WARN, "Couldn't map ROM");
		return false;
	}
	gba->yankedRomSize = 0;
	gba->memory.rom = gba->pristineRom;
	gba->memory.romSize = gba->pristineRomSize;
	gba->memory.romMask = toPow2(gba->memory.romSize) - 1;
	gba->romCrc32 = doCrc32(gba->memory.rom, gba->memory.romSize);
	GBAHardwareInit(&gba->memory.hw, &((uint16_t*) gba->memory.rom)[GPIO_REG_DATA >> 1]);
	// TODO: error check
	return true;
}

bool GBALoadSave(struct GBA* gba, struct VFile* sav) {
	GBASavedataInit(&gba->memory.savedata, sav);
	return true;
}

void GBAYankROM(struct GBA* gba) {
	gba->yankedRomSize = gba->memory.romSize;
	gba->memory.romSize = 0;
	gba->memory.romMask = 0;
	GBARaiseIRQ(gba, IRQ_GAMEPAK);
}

void GBALoadBIOS(struct GBA* gba, struct VFile* vf) {
	gba->biosVf = vf;
	uint32_t* bios = vf->map(vf, SIZE_BIOS, MAP_READ);
	if (!bios) {
		mLOG(GBA, WARN, "Couldn't map BIOS");
		return;
	}
	gba->memory.bios = bios;
	gba->memory.fullBios = 1;
	uint32_t checksum = GBAChecksum(gba->memory.bios, SIZE_BIOS);
	mLOG(GBA, DEBUG, "BIOS Checksum: 0x%X", checksum);
	if (checksum == GBA_BIOS_CHECKSUM) {
		mLOG(GBA, INFO, "Official GBA BIOS detected");
	} else if (checksum == GBA_DS_BIOS_CHECKSUM) {
		mLOG(GBA, INFO, "Official GBA (DS) BIOS detected");
	} else {
		mLOG(GBA, WARN, "BIOS checksum incorrect");
	}
	gba->biosChecksum = checksum;
	if (gba->memory.activeRegion == REGION_BIOS) {
		gba->cpu->memory.activeRegion = gba->memory.bios;
	}
	// TODO: error check
}

void GBAApplyPatch(struct GBA* gba, struct Patch* patch) {
	size_t patchedSize = patch->outputSize(patch, gba->memory.romSize);
	if (!patchedSize || patchedSize > SIZE_CART0) {
		return;
	}
	gba->memory.rom = anonymousMemoryMap(SIZE_CART0);
	if (!patch->applyPatch(patch, gba->pristineRom, gba->pristineRomSize, gba->memory.rom, patchedSize)) {
		mappedMemoryFree(gba->memory.rom, patchedSize);
		gba->memory.rom = gba->pristineRom;
		return;
	}
	gba->memory.romSize = patchedSize;
	gba->memory.romMask = SIZE_CART0 - 1;
	gba->romCrc32 = doCrc32(gba->memory.rom, gba->memory.romSize);
}

void GBATimerUpdateRegister(struct GBA* gba, int timer) {
	struct GBATimer* currentTimer = &gba->timers[timer];
	if (GBATimerFlagsIsEnable(currentTimer->flags) && !GBATimerFlagsIsCountUp(currentTimer->flags)) {
		int32_t prefetchSkew = 0;
		if (gba->memory.lastPrefetchedPc - gba->memory.lastPrefetchedLoads * WORD_SIZE_THUMB >= (uint32_t) gba->cpu->gprs[ARM_PC]) {
			prefetchSkew = (gba->memory.lastPrefetchedPc - gba->cpu->gprs[ARM_PC]) * (gba->cpu->memory.activeSeqCycles16 + 1) / WORD_SIZE_THUMB;
		}
		// Reading this takes two cycles (1N+1I), so let's remove them preemptively
		gba->memory.io[(REG_TM0CNT_LO + (timer << 2)) >> 1] = currentTimer->oldReload + ((gba->cpu->cycles - currentTimer->lastEvent - 2 + prefetchSkew) >> GBATimerFlagsGetPrescaleBits(currentTimer->flags));
	}
}

void GBATimerWriteTMCNT_LO(struct GBA* gba, int timer, uint16_t reload) {
	gba->timers[timer].reload = reload;
	gba->timers[timer].overflowInterval = (0x10000 - gba->timers[timer].reload) << GBATimerFlagsGetPrescaleBits(gba->timers[timer].flags);
}

void GBATimerWriteTMCNT_HI(struct GBA* gba, int timer, uint16_t control) {
	struct GBATimer* currentTimer = &gba->timers[timer];
	GBATimerUpdateRegister(gba, timer);

	unsigned oldPrescale = GBATimerFlagsGetPrescaleBits(currentTimer->flags);
	switch (control & 0x0003) {
	case 0x0000:
		currentTimer->flags = GBATimerFlagsSetPrescaleBits(currentTimer->flags, 0);
		break;
	case 0x0001:
		currentTimer->flags = GBATimerFlagsSetPrescaleBits(currentTimer->flags, 6);
		break;
	case 0x0002:
		currentTimer->flags = GBATimerFlagsSetPrescaleBits(currentTimer->flags, 8);
		break;
	case 0x0003:
		currentTimer->flags = GBATimerFlagsSetPrescaleBits(currentTimer->flags, 10);
		break;
	}
	currentTimer->flags = GBATimerFlagsTestFillCountUp(currentTimer->flags, control & 0x0004);
	currentTimer->flags = GBATimerFlagsTestFillDoIrq(currentTimer->flags, control & 0x0040);
	currentTimer->overflowInterval = (0x10000 - currentTimer->reload) << GBATimerFlagsGetPrescaleBits(currentTimer->flags);
	bool wasEnabled = GBATimerFlagsIsEnable(currentTimer->flags);
	currentTimer->flags = GBATimerFlagsTestFillEnable(currentTimer->flags, control & 0x0080);
	if (!wasEnabled && GBATimerFlagsIsEnable(currentTimer->flags)) {
		if (!GBATimerFlagsIsCountUp(currentTimer->flags)) {
			currentTimer->nextEvent = gba->cpu->cycles + currentTimer->overflowInterval;
		} else {
			currentTimer->nextEvent = INT_MAX;
		}
		gba->memory.io[(REG_TM0CNT_LO + (timer << 2)) >> 1] = currentTimer->reload;
		currentTimer->oldReload = currentTimer->reload;
		currentTimer->lastEvent = gba->cpu->cycles;
		gba->timersEnabled |= 1 << timer;
	} else if (wasEnabled && !GBATimerFlagsIsEnable(currentTimer->flags)) {
		if (!GBATimerFlagsIsCountUp(currentTimer->flags)) {
			gba->memory.io[(REG_TM0CNT_LO + (timer << 2)) >> 1] = currentTimer->oldReload + ((gba->cpu->cycles - currentTimer->lastEvent) >> oldPrescale);
		}
		gba->timersEnabled &= ~(1 << timer);
	} else if (GBATimerFlagsGetPrescaleBits(currentTimer->flags) != oldPrescale && !GBATimerFlagsIsCountUp(currentTimer->flags)) {
		// FIXME: this might be before present
		currentTimer->nextEvent = currentTimer->lastEvent + currentTimer->overflowInterval;
	}

	if (currentTimer->nextEvent < gba->cpu->nextEvent) {
		gba->cpu->nextEvent = currentTimer->nextEvent;
	}
};

void GBAWriteIE(struct GBA* gba, uint16_t value) {
	if (value & (1 << IRQ_KEYPAD)) {
		mLOG(GBA, STUB, "Keypad interrupts not implemented");
	}

	if (gba->memory.io[REG_IME >> 1] && value & gba->memory.io[REG_IF >> 1]) {
		ARMRaiseIRQ(gba->cpu);
	}
}

void GBAWriteIME(struct GBA* gba, uint16_t value) {
	if (value && gba->memory.io[REG_IE >> 1] & gba->memory.io[REG_IF >> 1]) {
		ARMRaiseIRQ(gba->cpu);
	}
}

void GBARaiseIRQ(struct GBA* gba, enum GBAIRQ irq) {
	gba->memory.io[REG_IF >> 1] |= 1 << irq;
	gba->cpu->halted = 0;

	if (gba->memory.io[REG_IME >> 1] && (gba->memory.io[REG_IE >> 1] & 1 << irq)) {
		ARMRaiseIRQ(gba->cpu);
	}
}

void GBATestIRQ(struct ARMCore* cpu) {
	struct GBA* gba = (struct GBA*) cpu->master;
	if (gba->memory.io[REG_IME >> 1] && gba->memory.io[REG_IE >> 1] & gba->memory.io[REG_IF >> 1]) {
		gba->springIRQ = 1;
		gba->cpu->nextEvent = gba->cpu->cycles;
	}
}

void GBAHalt(struct GBA* gba) {
	gba->cpu->nextEvent = gba->cpu->cycles;
	gba->cpu->halted = 1;
}

void GBAStop(struct GBA* gba) {
	if (!gba->stopCallback) {
		return;
	}
	gba->cpu->nextEvent = gba->cpu->cycles;
	gba->stopCallback->stop(gba->stopCallback);
}

bool GBAIsROM(struct VFile* vf) {
	if (vf->seek(vf, GBA_ROM_MAGIC_OFFSET, SEEK_SET) < 0) {
		return false;
	}
	uint8_t signature[sizeof(GBA_ROM_MAGIC)];
	if (vf->read(vf, &signature, sizeof(signature)) != sizeof(signature)) {
		return false;
	}
	if (GBAIsBIOS(vf)) {
		return false;
	}
	return memcmp(signature, GBA_ROM_MAGIC, sizeof(signature)) == 0;
}

bool GBAIsMB(struct VFile* vf) {
	if (!GBAIsROM(vf)) {
		return false;
	}
	if (vf->size(vf) > SIZE_WORKING_RAM) {
		return false;
	}
	if (vf->seek(vf, GBA_MB_MAGIC_OFFSET, SEEK_SET) < 0) {
		return false;
	}
	uint32_t signature;
	if (vf->read(vf, &signature, sizeof(signature)) != sizeof(signature)) {
		return false;
	}
	uint32_t opcode;
	LOAD_32(opcode, 0, &signature);
	struct ARMInstructionInfo info;
	ARMDecodeARM(opcode, &info);
	if (info.branchType != ARM_BRANCH) {
		return false;
	}
	if (info.op1.immediate <= 0) {
		return false;
	} else if (info.op1.immediate == 28) {
		// Ancient toolchain that is known to throw MB detection for a loop
		return false;
	} else if (info.op1.immediate != 24) {
		return true;
	}
	// Found a libgba-linked cart...these are a bit harder to detect.
	return false;
}

bool GBAIsBIOS(struct VFile* vf) {
	if (vf->seek(vf, 0, SEEK_SET) < 0) {
		return false;
	}
	uint8_t interruptTable[7 * 4];
	if (vf->read(vf, &interruptTable, sizeof(interruptTable)) != sizeof(interruptTable)) {
		return false;
	}
	int i;
	for (i = 0; i < 7; ++i) {
		if (interruptTable[4 * i + 3] != 0xEA || interruptTable[4 * i + 2]) {
			return false;
		}
	}
	return true;
}

void GBAGetGameCode(struct GBA* gba, char* out) {
	if (!gba->memory.rom) {
		out[0] = '\0';
		return;
	}
	memcpy(out, &((struct GBACartridge*) gba->memory.rom)->id, 4);
}

void GBAGetGameTitle(struct GBA* gba, char* out) {
	if (gba->memory.rom) {
		memcpy(out, &((struct GBACartridge*) gba->memory.rom)->title, 12);
		return;
	}
	if (gba->pristineRom) {
		memcpy(out, &((struct GBACartridge*) gba->pristineRom)->title, 12);
		return;
	}
	strncpy(out, "(BIOS)", 12);
}

void GBAHitStub(struct ARMCore* cpu, uint32_t opcode) {
	struct GBA* gba = (struct GBA*) cpu->master;
	if (gba->debugger) {
<<<<<<< HEAD
		struct DebuggerEntryInfo info;
		level = GBA_LOG_STUB;
		info.address = _ARMPCAddress(cpu);
		info.a.c.opcode  = opcode;
		ARMDebuggerEnter(gba->debugger, DEBUGGER_ENTER_ILLEGAL_OP, &info);
=======
		struct DebuggerEntryInfo info = {
			.address = _ARMPCAddress(cpu),
			.opcode = opcode
		};
		DebuggerEnter(gba->debugger, DEBUGGER_ENTER_ILLEGAL_OP, &info);
>>>>>>> bae1ea0a
	}
	// TODO: More sensible category?
	mLOG(GBA, ERROR, "Stub opcode: %08x", opcode);
}

void GBAIllegal(struct ARMCore* cpu, uint32_t opcode) {
	struct GBA* gba = (struct GBA*) cpu->master;
	if (!gba->yankedRomSize) {
		// TODO: More sensible category?
		mLOG(GBA, WARN, "Illegal opcode: %08x", opcode);
	}
	if (gba->debugger) {
<<<<<<< HEAD
		struct DebuggerEntryInfo info;
		info.address = _ARMPCAddress(cpu);
		info.a.c.opcode = opcode;
		ARMDebuggerEnter(gba->debugger, DEBUGGER_ENTER_ILLEGAL_OP, &info);
=======
		struct DebuggerEntryInfo info = {
			.address = _ARMPCAddress(cpu),
			.opcode = opcode
		};
		DebuggerEnter(gba->debugger, DEBUGGER_ENTER_ILLEGAL_OP, &info);
>>>>>>> bae1ea0a
	} else {
		ARMRaiseUndefined(cpu);
	}
}

void GBABreakpoint(struct ARMCore* cpu, int immediate) {
	struct GBA* gba = (struct GBA*) cpu->master;
	if (immediate >= GBA_COMPONENT_MAX) {
		return;
	}
	switch (immediate) {
	case GBA_COMPONENT_DEBUGGER:
		if (gba->debugger) {
			struct DebuggerEntryInfo info = {
				.address = _ARMPCAddress(cpu)
			};
			DebuggerEnter(gba->debugger, DEBUGGER_ENTER_BREAKPOINT, &info);
		}
		break;
	case GBA_COMPONENT_CHEAT_DEVICE:
		if (gba->cpu->components[GBA_COMPONENT_CHEAT_DEVICE]) {
			struct GBACheatDevice* device = (struct GBACheatDevice*) gba->cpu->components[GBA_COMPONENT_CHEAT_DEVICE];
			struct GBACheatHook* hook = 0;
			size_t i;
			for (i = 0; i < GBACheatSetsSize(&device->cheats); ++i) {
				struct GBACheatSet* cheats = *GBACheatSetsGetPointer(&device->cheats, i);
				if (cheats->hook && cheats->hook->address == _ARMPCAddress(cpu)) {
					GBACheatRefresh(device, cheats);
					hook = cheats->hook;
				}
			}
			if (hook) {
				ARMRunFake(cpu, hook->patchedOpcode);
			}
		}
		break;
	default:
		break;
	}
}

void GBAFrameStarted(struct GBA* gba) {
	UNUSED(gba);

	// TODO: Put back rewind
}

void GBAFrameEnded(struct GBA* gba) {
	GBASavedataClean(&gba->memory.savedata, gba->video.frameCounter);

	if (gba->rr) {
		gba->rr->nextFrame(gba->rr);
	}

	if (gba->cpu->components && gba->cpu->components[GBA_COMPONENT_CHEAT_DEVICE]) {
		struct GBACheatDevice* device = (struct GBACheatDevice*) gba->cpu->components[GBA_COMPONENT_CHEAT_DEVICE];
		size_t i;
		for (i = 0; i < GBACheatSetsSize(&device->cheats); ++i) {
			struct GBACheatSet* cheats = *GBACheatSetsGetPointer(&device->cheats, i);
			if (!cheats->hook) {
				GBACheatRefresh(device, cheats);
			}
		}
	}

	if (gba->stream && gba->stream->postVideoFrame) {
		const color_t* pixels;
		unsigned stride;
		gba->video.renderer->getPixels(gba->video.renderer, &stride, (const void**) &pixels);
		gba->stream->postVideoFrame(gba->stream, pixels, stride);
	}

	if (gba->memory.hw.devices & (HW_GB_PLAYER | HW_GB_PLAYER_DETECTION)) {
		GBAHardwarePlayerUpdate(gba);
	}

	struct mCoreThread* thread = mCoreThreadGet();
	if (!thread) {
		return;
	}

	if (thread->frameCallback) {
		thread->frameCallback(thread);
	}

	// TODO: Put back RR
}

void GBASetBreakpoint(struct GBA* gba, struct mCPUComponent* component, uint32_t address, enum ExecutionMode mode, uint32_t* opcode) {
	size_t immediate;
	for (immediate = 0; immediate < gba->cpu->numComponents; ++immediate) {
		if (gba->cpu->components[immediate] == component) {
			break;
		}
	}
	if (immediate == gba->cpu->numComponents) {
		return;
	}
	if (mode == MODE_ARM) {
		int32_t value;
		int32_t old;
		value = 0xE1200070;
		value |= immediate & 0xF;
		value |= (immediate & 0xFFF0) << 4;
		GBAPatch32(gba->cpu, address, value, &old);
		*opcode = old;
	} else {
		int16_t value;
		int16_t old;
		value = 0xBE00;
		value |= immediate & 0xFF;
		GBAPatch16(gba->cpu, address, value, &old);
		*opcode = (uint16_t) old;
	}
}

void GBAClearBreakpoint(struct GBA* gba, uint32_t address, enum ExecutionMode mode, uint32_t opcode) {
	if (mode == MODE_ARM) {
		GBAPatch32(gba->cpu, address, opcode, 0);
	} else {
		GBAPatch16(gba->cpu, address, opcode, 0);
	}
}

<<<<<<< HEAD
static bool _setSoftwareBreakpoint(struct ARMDebugger* debugger, uint32_t address, enum ExecutionMode mode, uint32_t* opcode) {
=======
static bool _setSoftwareBreakpoint(struct Debugger* debugger, uint32_t address, enum ExecutionMode mode, uint32_t* opcode) {
>>>>>>> bae1ea0a
	GBASetBreakpoint((struct GBA*) debugger->cpu->master, &debugger->d, address, mode, opcode);
	return true;
}

static bool _clearSoftwareBreakpoint(struct Debugger* debugger, uint32_t address, enum ExecutionMode mode, uint32_t opcode) {
	GBAClearBreakpoint((struct GBA*) debugger->cpu->master, address, mode, opcode);
	return true;
}<|MERGE_RESOLUTION|>--- conflicted
+++ resolved
@@ -728,19 +728,11 @@
 void GBAHitStub(struct ARMCore* cpu, uint32_t opcode) {
 	struct GBA* gba = (struct GBA*) cpu->master;
 	if (gba->debugger) {
-<<<<<<< HEAD
-		struct DebuggerEntryInfo info;
-		level = GBA_LOG_STUB;
-		info.address = _ARMPCAddress(cpu);
-		info.a.c.opcode  = opcode;
-		ARMDebuggerEnter(gba->debugger, DEBUGGER_ENTER_ILLEGAL_OP, &info);
-=======
 		struct DebuggerEntryInfo info = {
 			.address = _ARMPCAddress(cpu),
-			.opcode = opcode
+			.a.c.opcode = opcode
 		};
 		DebuggerEnter(gba->debugger, DEBUGGER_ENTER_ILLEGAL_OP, &info);
->>>>>>> bae1ea0a
 	}
 	// TODO: More sensible category?
 	mLOG(GBA, ERROR, "Stub opcode: %08x", opcode);
@@ -753,18 +745,11 @@
 		mLOG(GBA, WARN, "Illegal opcode: %08x", opcode);
 	}
 	if (gba->debugger) {
-<<<<<<< HEAD
-		struct DebuggerEntryInfo info;
-		info.address = _ARMPCAddress(cpu);
-		info.a.c.opcode = opcode;
-		ARMDebuggerEnter(gba->debugger, DEBUGGER_ENTER_ILLEGAL_OP, &info);
-=======
 		struct DebuggerEntryInfo info = {
 			.address = _ARMPCAddress(cpu),
-			.opcode = opcode
+			.a.c.opcode = opcode
 		};
 		DebuggerEnter(gba->debugger, DEBUGGER_ENTER_ILLEGAL_OP, &info);
->>>>>>> bae1ea0a
 	} else {
 		ARMRaiseUndefined(cpu);
 	}
@@ -889,11 +874,7 @@
 	}
 }
 
-<<<<<<< HEAD
-static bool _setSoftwareBreakpoint(struct ARMDebugger* debugger, uint32_t address, enum ExecutionMode mode, uint32_t* opcode) {
-=======
 static bool _setSoftwareBreakpoint(struct Debugger* debugger, uint32_t address, enum ExecutionMode mode, uint32_t* opcode) {
->>>>>>> bae1ea0a
 	GBASetBreakpoint((struct GBA*) debugger->cpu->master, &debugger->d, address, mode, opcode);
 	return true;
 }
