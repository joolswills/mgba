--- conflicted
+++ resolved
@@ -121,16 +121,6 @@
 	if (error) {
 		return false;
 	}
-<<<<<<< HEAD
-	memcpy(gba->cpu->gprs, state->cpu.gprs, sizeof(gba->cpu->gprs));
-	gba->cpu->cpsr = state->cpu.cpsr;
-	gba->cpu->spsr = state->cpu.spsr;
-	gba->cpu->cycles = state->cpu.cycles;
-	gba->cpu->nextEvent = state->cpu.nextEvent;
-	memcpy(gba->cpu->bankedRegisters, state->cpu.bankedRegisters, 6 * 7 * sizeof(int32_t));
-	memcpy(gba->cpu->bankedSPSRs, state->cpu.bankedSPSRs, 6 * sizeof(int32_t));
-	gba->cpu->privilegeMode = gba->cpu->cpsr.a.priv;
-=======
 	size_t i;
 	for (i = 0; i < 16; ++i) {
 		LOAD_32(gba->cpu->gprs[i], i * sizeof(gba->cpu->gprs[0]), state->cpu.gprs);
@@ -146,8 +136,7 @@
 		}
 		LOAD_32(gba->cpu->bankedSPSRs[i], i * sizeof(gba->cpu->bankedSPSRs[0]), state->cpu.bankedSPSRs);
 	}
-	gba->cpu->privilegeMode = gba->cpu->cpsr.priv;
->>>>>>> b3067239
+	gba->cpu->privilegeMode = gba->cpu->cpsr.a.priv;
 	gba->cpu->memory.setActiveRegion(gba->cpu, gba->cpu->gprs[ARM_PC]);
 	if (state->biosPrefetch) {
 		LOAD_32(gba->memory.biosPrefetch, 0, &state->biosPrefetch);
