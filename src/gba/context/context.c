--- conflicted
+++ resolved
@@ -37,7 +37,6 @@
 	ARMInit(context->cpu);
 
 	GBAConfigInit(&context->config, port);
-#ifndef __LIBRETRO__
 	if (port) {
 		if (!_logFile) {
 			char logPath[PATH_MAX];
@@ -60,13 +59,6 @@
 		GBAConfigLoadDefaults(&context->config, &opts);
 		GBAConfigLoad(&context->config);
 	}
-<<<<<<< HEAD
-#endif
-	GBACreate(context->gba);
-	ARMSetComponents(context->cpu, &context->gba->d, 0, context->components);
-	ARMInit(context->cpu);
-=======
->>>>>>> d07b4a4a
 
 	context->gba->sync = 0;
 	return true;
