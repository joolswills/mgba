/* Copyright (c) 2013-2015 Jeffrey Pfau
 *
 * This Source Code Form is subject to the terms of the Mozilla Public
 * License, v. 2.0. If a copy of the MPL was not distributed with this
 * file, You can obtain one at http://mozilla.org/MPL/2.0/. */
#include "gba/context/context.h"

#include "gba/context/overrides.h"

#include "util/memory.h"
#include "util/vfs.h"

static struct VFile* _logFile = 0;
static void _GBAContextLog(struct GBAThread* thread, enum GBALogLevel level, const char* format, va_list args);

bool GBAContextInit(struct GBAContext* context, const char* port) {
	context->gba = anonymousMemoryMap(sizeof(struct GBA));
	context->cpu = anonymousMemoryMap(sizeof(struct ARMCore));
	context->rom = 0;
	context->bios = 0;
	context->fname = 0;
	context->save = 0;
	context->renderer = 0;
	GBADirectorySetInit(&context->dirs);
	memset(context->components, 0, sizeof(context->components));

	if (!context->gba || !context->cpu) {
		if (context->gba) {
			mappedMemoryFree(context->gba, sizeof(struct GBA));
		}
		if (context->cpu) {
			mappedMemoryFree(context->cpu, sizeof(struct ARMCore));
		}
		return false;
	}
	GBACreate(context->gba);
	ARMSetComponents(context->cpu, &context->gba->d, GBA_COMPONENT_MAX, context->components);
	ARMInit(context->cpu);

	GBAConfigInit(&context->config, port);
<<<<<<< HEAD
#ifndef __LIBRETRO__
=======
#if !defined(MINIMAL_CORE) || MINIMAL_CORE < 2
>>>>>>> 7174bb67
	if (port) {
		if (!_logFile) {
			char logPath[PATH_MAX];
			GBAConfigDirectory(logPath, PATH_MAX);
			strncat(logPath, PATH_SEP "log", PATH_MAX - strlen(logPath));
			_logFile = VFileOpen(logPath, O_WRONLY | O_CREAT | O_TRUNC);
		}
		context->gba->logHandler = _GBAContextLog;

		char biosPath[PATH_MAX];
		GBAConfigDirectory(biosPath, PATH_MAX);
		strncat(biosPath, PATH_SEP "gba_bios.bin", PATH_MAX - strlen(biosPath));

		struct GBAOptions opts = {
			.bios = biosPath,
			.useBios = true,
			.idleOptimization = IDLE_LOOP_DETECT,
			.logLevel = GBA_LOG_WARN | GBA_LOG_ERROR | GBA_LOG_FATAL | GBA_LOG_STATUS
		};
		GBAConfigLoad(&context->config);
		GBAConfigLoadDefaults(&context->config, &opts);
<<<<<<< HEAD
   }
=======
	}
#else
	UNUSED(port);
>>>>>>> 7174bb67
#endif

	context->gba->sync = 0;
	return true;
}

void GBAContextDeinit(struct GBAContext* context) {
	ARMDeinit(context->cpu);
	GBADestroy(context->gba);
	mappedMemoryFree(context->gba, 0);
	mappedMemoryFree(context->cpu, 0);
#if !defined(MINIMAL_CORE) || MINIMAL_CORE < 2
	GBAConfigDeinit(&context->config);
#endif
	GBADirectorySetDeinit(&context->dirs);
}

bool GBAContextLoadROM(struct GBAContext* context, const char* path, bool autoloadSave) {
	context->rom = GBADirectorySetOpenPath(&context->dirs, path, GBAIsROM);
	if (!context->rom) {
		return false;
	}

	context->fname = path;
#if !defined(MINIMAL_CORE) || MINIMAL_CORE < 2
	if (autoloadSave) {
		char dirname[PATH_MAX];
		char basename[PATH_MAX];
		separatePath(context->fname, dirname, basename, 0);
		GBADirectorySetAttachBase(&context->dirs, VDirOpen(dirname));
		strncat(basename, ".sav", PATH_MAX - strlen(basename) - 1);
		context->save = context->dirs.save->openFile(context->dirs.save, basename, O_RDWR | O_CREAT);
	}
#else
	UNUSED(autoloadSave);
#endif
	return true;
}

void GBAContextUnloadROM(struct GBAContext* context) {
	GBAUnloadROM(context->gba);
	GBADirectorySetDetachBase(&context->dirs);
	if (context->bios) {
		context->bios->close(context->bios);
		context->bios = 0;
	}
	if (context->rom) {
		context->rom->close(context->rom);
		context->rom = 0;
	}
	if (context->save) {
		context->save->close(context->save);
		context->save = 0;
	}
}

bool GBAContextLoadROMFromVFile(struct GBAContext* context, struct VFile* rom, struct VFile* save) {
	context->rom = rom;
	if (!GBAIsROM(context->rom)) {
		context->rom = 0;
		return false;
	}
	context->save = save;
	return true;
}

bool GBAContextLoadBIOS(struct GBAContext* context, const char* path) {
	context->bios = VFileOpen(path, O_RDONLY);
	if (!context->bios) {
		return false;
	}

	if (!GBAIsBIOS(context->bios)) {
		context->bios->close(context->bios);
		context->bios = 0;
		return false;
	}
	return true;
}

bool GBAContextLoadBIOSFromVFile(struct GBAContext* context, struct VFile* bios) {
	context->bios = bios;
	if (!GBAIsBIOS(context->bios)) {
		context->bios = 0;
		return false;
	}
	return true;
}

bool GBAContextStart(struct GBAContext* context) {
	struct GBAOptions opts = { .bios = 0 };

	if (context->renderer) {
		GBAVideoAssociateRenderer(&context->gba->video, context->renderer);
	}

	if (!GBALoadROM(context->gba, context->rom, context->save, context->fname)) {
		return false;
	}

#if !defined(MINIMAL_CORE) || MINIMAL_CORE < 2
	GBAConfigMap(&context->config, &opts);
#endif

	if (!context->bios && opts.bios) {
		GBAContextLoadBIOS(context, opts.bios);
	}
	if (opts.useBios && context->bios) {
		GBALoadBIOS(context->gba, context->bios);
	}
	context->gba->logLevel = opts.logLevel;
	context->gba->idleOptimization = opts.idleOptimization;

	GBAContextReset(context);

	// TODO: Move this into GBAContextReset
	if (opts.skipBios) {
		GBASkipBIOS(context->gba);
	}

	struct GBACartridgeOverride override;
	const struct GBACartridge* cart = (const struct GBACartridge*) context->gba->memory.rom;
	memcpy(override.id, &cart->id, sizeof(override.id));
	struct Configuration* overrides = 0;
#if !defined(MINIMAL_CORE) || MINIMAL_CORE < 2
	overrides = GBAConfigGetOverrides(&context->config);
	GBAConfigFreeOpts(&opts);
#endif
	if (GBAOverrideFind(overrides, &override)) {
		GBAOverrideApply(context->gba, &override);
	}
	return true;
}

void GBAContextReset(struct GBAContext* context) {
	ARMReset(context->cpu);
}

void GBAContextStop(struct GBAContext* context) {
	UNUSED(context);
	// TODO?
}

void GBAContextFrame(struct GBAContext* context, uint16_t keys) {
	int activeKeys = keys;
	context->gba->keySource = &activeKeys;

	int frameCounter = context->gba->video.frameCounter;
	while (frameCounter == context->gba->video.frameCounter) {
		ARMRunLoop(context->cpu);
	}
}

static void _GBAContextLog(struct GBAThread* thread, enum GBALogLevel level, const char* format, va_list args) {
	UNUSED(thread);
	UNUSED(level);
	// TODO: Make this local
	if (!_logFile) {
		return;
	}
	char out[256];
	size_t len = vsnprintf(out, sizeof(out), format, args);
	if (len >= sizeof(out)) {
		len = sizeof(out) - 1;
	}
	out[len] = '\n';
	_logFile->write(_logFile, out, len + 1);
}<|MERGE_RESOLUTION|>--- conflicted
+++ resolved
@@ -38,11 +38,7 @@
 	ARMInit(context->cpu);
 
 	GBAConfigInit(&context->config, port);
-<<<<<<< HEAD
-#ifndef __LIBRETRO__
-=======
-#if !defined(MINIMAL_CORE) || MINIMAL_CORE < 2
->>>>>>> 7174bb67
+#if !defined(MINIMAL_CORE) || MINIMAL_CORE < 2
 	if (port) {
 		if (!_logFile) {
 			char logPath[PATH_MAX];
@@ -64,13 +60,9 @@
 		};
 		GBAConfigLoad(&context->config);
 		GBAConfigLoadDefaults(&context->config, &opts);
-<<<<<<< HEAD
    }
-=======
-	}
 #else
 	UNUSED(port);
->>>>>>> 7174bb67
 #endif
 
 	context->gba->sync = 0;
