--- conflicted
+++ resolved
@@ -327,13 +327,9 @@
 		_int2hex32(cpu->gprs[r], &stub->outgoing[i]);
 		i += 8;
 	}
-<<<<<<< HEAD
+
+	// Program counter
 	_int2hex32(cpu->gprs[ARM_PC] - (cpu->cpsr.a.t ? WORD_SIZE_THUMB : WORD_SIZE_ARM), &stub->outgoing[i]);
-=======
-
-	// Program counter
-	_int2hex32(cpu->gprs[ARM_PC] - (cpu->cpsr.t ? WORD_SIZE_THUMB : WORD_SIZE_ARM), &stub->outgoing[i]);
->>>>>>> 93dbae1e
 	i += 8;
 
 	// Floating point registers, unused on the GBA (8 of them, 24 bits each)
