--- conflicted
+++ resolved
@@ -8,13 +8,9 @@
 
 #include "util/common.h"
 
-<<<<<<< HEAD
 CXX_GUARD_START
 
-#include "arm/arm.h"
-=======
 #include "core/cpu.h"
->>>>>>> 361e8e95
 #include "core/log.h"
 #include "util/vector.h"
 
