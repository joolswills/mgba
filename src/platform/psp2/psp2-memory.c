/* Copyright (c) 2013-2015 Jeffrey Pfau
 *
 * This Source Code Form is subject to the terms of the Mozilla Public
 * License, v. 2.0. If a copy of the MPL was not distributed with this
 * file, You can obtain one at http://mozilla.org/MPL/2.0/. */
#include <mgba-util/memory.h>

#include <psp2/kernel/sysmem.h>
#include <psp2/types.h>

void* anonymousMemoryMap(size_t size) {
<<<<<<< HEAD
	if (!listInit) {
		SceUIDListInit(&uids, 8);
		listInit = true;
	}
=======
>>>>>>> d5138bf8
	if (size & 0xFFF) {
		// Align to 4kB pages
		size += ((~size) & 0xFFF) + 1;
	}
	SceUID memblock = sceKernelAllocMemBlock("anon", SCE_KERNEL_MEMBLOCK_TYPE_USER_RW, size, 0);
	if (memblock < 0) {
		return 0;
	}
	void* ptr;
	if (sceKernelGetMemBlockBase(memblock, &ptr) < 0) {
		return 0;
	}
	return ptr;
}

void mappedMemoryFree(void* memory, size_t size) {
	SceUID uid = sceKernelFindMemBlockByAddr(memory, size);
	if (uid >= 0) {
		sceKernelFreeMemBlock(uid);
	}
}<|MERGE_RESOLUTION|>--- conflicted
+++ resolved
@@ -9,13 +9,6 @@
 #include <psp2/types.h>
 
 void* anonymousMemoryMap(size_t size) {
-<<<<<<< HEAD
-	if (!listInit) {
-		SceUIDListInit(&uids, 8);
-		listInit = true;
-	}
-=======
->>>>>>> d5138bf8
 	if (size & 0xFFF) {
 		// Align to 4kB pages
 		size += ((~size) & 0xFFF) + 1;
