/* Copyright (c) 2013-2015 Jeffrey Pfau
 *
 * This Source Code Form is subject to the terms of the Mozilla Public
 * License, v. 2.0. If a copy of the MPL was not distributed with this
 * file, You can obtain one at http://mozilla.org/MPL/2.0/. */
#include "libretro.h"

#include <mgba-util/common.h>

#include <mgba/core/blip_buf.h>
#include <mgba/core/cheats.h>
#include <mgba/core/core.h>
#include <mgba/core/log.h>
#include <mgba/core/version.h>
#ifdef M_CORE_GB
#include <mgba/gb/core.h>
#include <mgba/internal/gb/gb.h>
#endif
#ifdef M_CORE_GBA
#include <mgba/gba/core.h>
#include <mgba/gba/interface.h>
#include <mgba/internal/gba/gba.h>
#endif
#include <mgba-util/circle-buffer.h>
#include <mgba-util/memory.h>
#include <mgba-util/vfs.h>

#ifndef __LIBRETRO__
#error "Can't compile the libretro core as anything other than libretro."
#endif

#ifdef _3DS
#include <3ds.h>
FS_Archive sdmcArchive;
#endif

#define SAMPLES 1024
#define RUMBLE_PWM 35

static retro_environment_t environCallback;
static retro_video_refresh_t videoCallback;
static retro_audio_sample_batch_t audioCallback;
static retro_input_poll_t inputPollCallback;
static retro_input_state_t inputCallback;
static retro_log_printf_t logCallback;
static retro_set_rumble_state_t rumbleCallback;

static void GBARetroLog(struct mLogger* logger, int category, enum mLogLevel level, const char* format, va_list args);

static void _postAudioBuffer(struct mAVStream*, blip_t* left, blip_t* right);
static void _setRumble(struct mRumble* rumble, int enable);
static uint8_t _readLux(struct GBALuminanceSource* lux);
static void _updateLux(struct GBALuminanceSource* lux);

static struct mCore* core;
static void* outputBuffer;
static void* data;
static size_t dataSize;
static void* savedata;
static struct mAVStream stream;
static int rumbleLevel;
static struct CircleBuffer rumbleHistory;
static struct mRumble rumble;
static struct GBALuminanceSource lux;
static int luxLevel;
static struct mLogger logger;

static void _reloadSettings(void) {
	struct mCoreOptions opts = {
		.useBios = true,
		.volume = 0x100,
	};

	struct retro_variable var;
	enum GBModel model;
	const char* modelName;

	var.key = "mgba_gb_model";
	var.value = 0;
	if (environCallback(RETRO_ENVIRONMENT_GET_VARIABLE, &var) && var.value) {
		if (strcmp(var.value, "Game Boy") == 0) {
			model = GB_MODEL_DMG;
		} else if (strcmp(var.value, "Super Game Boy") == 0) {
			model = GB_MODEL_SGB;
		} else if (strcmp(var.value, "Game Boy Color") == 0) {
			model = GB_MODEL_CGB;
		} else if (strcmp(var.value, "Game Boy Advance") == 0) {
			model = GB_MODEL_AGB;
		} else {
			model = GB_MODEL_AUTODETECT;
		}

		modelName = GBModelToName(model);
		mCoreConfigSetDefaultValue(&core->config, "gb.model", modelName);
		mCoreConfigSetDefaultValue(&core->config, "sgb.model", modelName);
		mCoreConfigSetDefaultValue(&core->config, "cgb.model", modelName);
	}

	var.key = "mgba_use_bios";
	var.value = 0;
	if (environCallback(RETRO_ENVIRONMENT_GET_VARIABLE, &var) && var.value) {
		opts.useBios = strcmp(var.value, "ON") == 0;
	}

	var.key = "mgba_skip_bios";
	var.value = 0;
	if (environCallback(RETRO_ENVIRONMENT_GET_VARIABLE, &var) && var.value) {
		opts.skipBios = strcmp(var.value, "ON") == 0;
	}

	var.key = "mgba_sgb_borders";
	var.value = 0;
	if (environCallback(RETRO_ENVIRONMENT_GET_VARIABLE, &var) && var.value) {
		if (strcmp(var.value, "ON") == 0) {
			mCoreConfigSetDefaultIntValue(&core->config, "sgb.borders", true);
		} else {
			mCoreConfigSetDefaultIntValue(&core->config, "sgb.borders", false);
		}
	}
	
	var.key = "mgba_frameskip";
	var.value = 0;
	if (environCallback(RETRO_ENVIRONMENT_GET_VARIABLE, &var) && var.value) {
		opts.frameskip = strtol(var.value, NULL, 10);
	}

	var.key = "mgba_idle_optimization";
	var.value = 0;
	if (environCallback(RETRO_ENVIRONMENT_GET_VARIABLE, &var) && var.value) {
		if (strcmp(var.value, "Don't Remove") == 0) {
			mCoreConfigSetDefaultValue(&core->config, "idleOptimization", "ignore");
		} else if (strcmp(var.value, "Remove Known") == 0) {
			mCoreConfigSetDefaultValue(&core->config, "idleOptimization", "remove");
		} else if (strcmp(var.value, "Detect and Remove") == 0) {
			mCoreConfigSetDefaultValue(&core->config, "idleOptimization", "detect");
		}
	}

	var.key = "mgba_frameskip";
	var.value = 0;
	if (environCallback(RETRO_ENVIRONMENT_GET_VARIABLE, &var) && var.value) {
		opts.frameskip = strtol(var.value, NULL, 10);

	}

	mCoreConfigLoadDefaults(&core->config, &opts);
	mCoreLoadConfig(core);
}

unsigned retro_api_version(void) {
	return RETRO_API_VERSION;
}

void retro_set_environment(retro_environment_t env) {
	environCallback = env;

	struct retro_variable vars[] = {
		{ "mgba_solar_sensor_level", "Solar sensor level; 0|1|2|3|4|5|6|7|8|9|10" },
		{ "mgba_allow_opposing_directions", "Allow opposing directional input; OFF|ON" },
		{ "mgba_gb_model", "Game Boy model (requires restart); Autodetect|Game Boy|Super Game Boy|Game Boy Color|Game Boy Advance" },
		{ "mgba_use_bios", "Use BIOS file if found (requires restart); ON|OFF" },
		{ "mgba_skip_bios", "Skip BIOS intro (requires restart); OFF|ON" },
		{ "mgba_sgb_borders", "Use Super Game Boy borders (requires restart); ON|OFF" },
		{ "mgba_idle_optimization", "Idle loop removal; Remove Known|Detect and Remove|Don't Remove" },
		{ "mgba_frameskip", "Frameskip; 0|1|2|3|4|5|6|7|8|9|10" },
		{ 0, 0 }
	};

	environCallback(RETRO_ENVIRONMENT_SET_VARIABLES, vars);
}

void retro_set_video_refresh(retro_video_refresh_t video) {
	videoCallback = video;
}

void retro_set_audio_sample(retro_audio_sample_t audio) {
	UNUSED(audio);
}

void retro_set_audio_sample_batch(retro_audio_sample_batch_t audioBatch) {
	audioCallback = audioBatch;
}

void retro_set_input_poll(retro_input_poll_t inputPoll) {
	inputPollCallback = inputPoll;
}

void retro_set_input_state(retro_input_state_t input) {
	inputCallback = input;
}

void retro_get_system_info(struct retro_system_info* info) {
	info->need_fullpath = false;
	info->valid_extensions = "gba|gb|gbc";
#ifndef GIT_VERSION
#define GIT_VERSION ""
#endif
	info->library_version = "0.7.0" GIT_VERSION;
	info->library_name = "mGBA";
	info->block_extract = false;
}

void retro_get_system_av_info(struct retro_system_av_info* info) {
	unsigned width, height;
	core->desiredVideoDimensions(core, &width, &height);
	info->geometry.base_width = width;
	info->geometry.base_height = height;
	info->geometry.max_width = width;
	info->geometry.max_height = height;
	info->geometry.aspect_ratio = width / (double) height;
	info->timing.fps = core->frequency(core) / (float) core->frameCycles(core);
	info->timing.sample_rate = 32768;
}

void retro_init(void) {
	enum retro_pixel_format fmt;
#ifdef COLOR_16_BIT
#ifdef COLOR_5_6_5
	fmt = RETRO_PIXEL_FORMAT_RGB565;
#else
#warning This pixel format is unsupported. Please use -DCOLOR_16-BIT -DCOLOR_5_6_5
	fmt = RETRO_PIXEL_FORMAT_0RGB1555;
#endif
#else
#warning This pixel format is unsupported. Please use -DCOLOR_16-BIT -DCOLOR_5_6_5
	fmt = RETRO_PIXEL_FORMAT_XRGB8888;
#endif
	environCallback(RETRO_ENVIRONMENT_SET_PIXEL_FORMAT, &fmt);

	struct retro_input_descriptor inputDescriptors[] = {
		{ 0, RETRO_DEVICE_JOYPAD, 0, RETRO_DEVICE_ID_JOYPAD_A, "A" },
		{ 0, RETRO_DEVICE_JOYPAD, 0, RETRO_DEVICE_ID_JOYPAD_B, "B" },
		{ 0, RETRO_DEVICE_JOYPAD, 0, RETRO_DEVICE_ID_JOYPAD_X, "Turbo A" },
		{ 0, RETRO_DEVICE_JOYPAD, 0, RETRO_DEVICE_ID_JOYPAD_Y, "Turbo B" },
		{ 0, RETRO_DEVICE_JOYPAD, 0, RETRO_DEVICE_ID_JOYPAD_SELECT, "Select" },
		{ 0, RETRO_DEVICE_JOYPAD, 0, RETRO_DEVICE_ID_JOYPAD_START, "Start" },
		{ 0, RETRO_DEVICE_JOYPAD, 0, RETRO_DEVICE_ID_JOYPAD_RIGHT, "Right" },
		{ 0, RETRO_DEVICE_JOYPAD, 0, RETRO_DEVICE_ID_JOYPAD_LEFT, "Left" },
		{ 0, RETRO_DEVICE_JOYPAD, 0, RETRO_DEVICE_ID_JOYPAD_UP, "Up" },
		{ 0, RETRO_DEVICE_JOYPAD, 0, RETRO_DEVICE_ID_JOYPAD_DOWN, "Down" },
		{ 0, RETRO_DEVICE_JOYPAD, 0, RETRO_DEVICE_ID_JOYPAD_R, "R" },
		{ 0, RETRO_DEVICE_JOYPAD, 0, RETRO_DEVICE_ID_JOYPAD_L, "L" },
		{ 0, RETRO_DEVICE_JOYPAD, 0, RETRO_DEVICE_ID_JOYPAD_R2, "Turbo R" },
		{ 0, RETRO_DEVICE_JOYPAD, 0, RETRO_DEVICE_ID_JOYPAD_L2, "Turbo L" },
		{ 0, RETRO_DEVICE_JOYPAD, 0, RETRO_DEVICE_ID_JOYPAD_R3, "Brighten Solar Sensor" },
		{ 0, RETRO_DEVICE_JOYPAD, 0, RETRO_DEVICE_ID_JOYPAD_L3, "Darken Solar Sensor" },
		{ 0 }
	};
	environCallback(RETRO_ENVIRONMENT_SET_INPUT_DESCRIPTORS, &inputDescriptors);

	// TODO: RETRO_ENVIRONMENT_SET_SUPPORT_NO_GAME when BIOS booting is supported

	struct retro_rumble_interface rumbleInterface;
	if (environCallback(RETRO_ENVIRONMENT_GET_RUMBLE_INTERFACE, &rumbleInterface)) {
		rumbleCallback = rumbleInterface.set_rumble_state;
		CircleBufferInit(&rumbleHistory, RUMBLE_PWM);
		rumble.setRumble = _setRumble;
	} else {
		rumbleCallback = 0;
	}

	luxLevel = 0;
	lux.readLuminance = _readLux;
	lux.sample = _updateLux;
	_updateLux(&lux);

	struct retro_log_callback log;
	if (environCallback(RETRO_ENVIRONMENT_GET_LOG_INTERFACE, &log)) {
		logCallback = log.log;
	} else {
		logCallback = 0;
	}
	logger.log = GBARetroLog;
	mLogSetDefaultLogger(&logger);

	stream.videoDimensionsChanged = 0;
	stream.postAudioFrame = 0;
	stream.postAudioBuffer = _postAudioBuffer;
	stream.postVideoFrame = 0;
}

void retro_deinit(void) {
#ifdef _3DS
	linearFree(outputBuffer);
#else
	free(outputBuffer);
#endif
}

#define RDKEYP1(key) inputCallback(0, RETRO_DEVICE_JOYPAD, 0, RETRO_DEVICE_ID_JOYPAD_##key)
static int turboclock = 0;
static bool indownstate = true;

int16_t cycleturbo(bool x/*turbo A*/, bool y/*turbo B*/, bool l2/*turbo L*/, bool r2/*turbo R*/) {
   int16_t buttons = 0;
   turboclock++;
   if (turboclock >= 2) {
      turboclock = 0;
      indownstate = !indownstate;
   }
   
   if (x) {
      buttons |= indownstate << 0;
   }
   
   if (y) {
      buttons |= indownstate << 1;
   }
   
   if (l2) {
      buttons |= indownstate << 9;
   }
   
   if (r2) {
      buttons |= indownstate << 8;
   }
   
   return buttons;
}


void retro_run(void) {
	uint16_t keys;
	inputPollCallback();

	bool updated = false;
	if (environCallback(RETRO_ENVIRONMENT_GET_VARIABLE_UPDATE, &updated) && updated) {
		struct retro_variable var = {
			.key = "mgba_allow_opposing_directions",
			.value = 0
		};
		if (environCallback(RETRO_ENVIRONMENT_GET_VARIABLE, &var) && var.value) {
			((struct GBA*) core->board)->allowOpposingDirections = strcmp(var.value, "yes") == 0;
		}

		var.key = "mgba_frameskip";
		var.value = 0;
		if (environCallback(RETRO_ENVIRONMENT_GET_VARIABLE, &var) && var.value) {
			mCoreConfigSetUIntValue(&core->config, "frameskip", strtol(var.value, NULL, 10));
			mCoreLoadConfig(core);
		}
		
		var.key = "mgba_frameskip";
		var.value = 0;
		if (environCallback(RETRO_ENVIRONMENT_GET_VARIABLE, &var) && var.value) {
			mCoreConfigSetUIntValue(&core->config, "frameskip", strtol(var.value, NULL, 10));
			mCoreLoadConfig(core);
	 	}
	}

	keys = 0;
	keys |= (!!inputCallback(0, RETRO_DEVICE_JOYPAD, 0, RETRO_DEVICE_ID_JOYPAD_A)) << 0;
	keys |= (!!inputCallback(0, RETRO_DEVICE_JOYPAD, 0, RETRO_DEVICE_ID_JOYPAD_B)) << 1;
	keys |= (!!inputCallback(0, RETRO_DEVICE_JOYPAD, 0, RETRO_DEVICE_ID_JOYPAD_SELECT)) << 2;
	keys |= (!!inputCallback(0, RETRO_DEVICE_JOYPAD, 0, RETRO_DEVICE_ID_JOYPAD_START)) << 3;
	keys |= (!!inputCallback(0, RETRO_DEVICE_JOYPAD, 0, RETRO_DEVICE_ID_JOYPAD_RIGHT)) << 4;
	keys |= (!!inputCallback(0, RETRO_DEVICE_JOYPAD, 0, RETRO_DEVICE_ID_JOYPAD_LEFT)) << 5;
	keys |= (!!inputCallback(0, RETRO_DEVICE_JOYPAD, 0, RETRO_DEVICE_ID_JOYPAD_UP)) << 6;
	keys |= (!!inputCallback(0, RETRO_DEVICE_JOYPAD, 0, RETRO_DEVICE_ID_JOYPAD_DOWN)) << 7;
	keys |= (!!inputCallback(0, RETRO_DEVICE_JOYPAD, 0, RETRO_DEVICE_ID_JOYPAD_R)) << 8;
	keys |= (!!inputCallback(0, RETRO_DEVICE_JOYPAD, 0, RETRO_DEVICE_ID_JOYPAD_L)) << 9;
   
   //turbo keys
   keys |= cycleturbo(RDKEYP1(X),RDKEYP1(Y),RDKEYP1(L2),RDKEYP1(R2));
   
	core->setKeys(core, keys);

	static bool wasAdjustingLux = false;
	if (wasAdjustingLux) {
		wasAdjustingLux = inputCallback(0, RETRO_DEVICE_JOYPAD, 0, RETRO_DEVICE_ID_JOYPAD_R3) ||
		                  inputCallback(0, RETRO_DEVICE_JOYPAD, 0, RETRO_DEVICE_ID_JOYPAD_L3);
	} else {
		if (inputCallback(0, RETRO_DEVICE_JOYPAD, 0, RETRO_DEVICE_ID_JOYPAD_R3)) {
			++luxLevel;
			if (luxLevel > 10) {
				luxLevel = 10;
			}
			wasAdjustingLux = true;
		} else if (inputCallback(0, RETRO_DEVICE_JOYPAD, 0, RETRO_DEVICE_ID_JOYPAD_L3)) {
			--luxLevel;
			if (luxLevel < 0) {
				luxLevel = 0;
			}
			wasAdjustingLux = true;
		}
	}

	core->runFrame(core);
	unsigned width, height;
	core->desiredVideoDimensions(core, &width, &height);
	videoCallback(outputBuffer, width, height, BYTES_PER_PIXEL * 256);

	// This was from aliaspider patch (4539a0e), game boy audio is buggy with it (adapted for this refactored core)
/*
	int16_t samples[SAMPLES * 2];
	int produced = blip_read_samples(core->getAudioChannel(core, 0), samples, SAMPLES, true);
	blip_read_samples(core->getAudioChannel(core, 1), samples + 1, SAMPLES, true);
	audioCallback(samples, produced);
*/
}

static void _setupMaps(struct mCore* core) {
#ifdef M_CORE_GBA
	if (core->platform(core) == PLATFORM_GBA) {
		struct GBA* gba = core->board;
		struct retro_memory_descriptor descs[11];
		struct retro_memory_map mmaps;
		size_t romSize = gba->memory.romSize + (gba->memory.romSize & 1);

		memset(descs, 0, sizeof(descs));
		size_t savedataSize = retro_get_memory_size(RETRO_MEMORY_SAVE_RAM);

		/* Map internal working RAM */
		descs[0].ptr    = gba->memory.iwram;
		descs[0].start  = BASE_WORKING_IRAM;
		descs[0].len    = SIZE_WORKING_IRAM;
		descs[0].select = 0xFF000000;

		/* Map working RAM */
		descs[1].ptr    = gba->memory.wram;
		descs[1].start  = BASE_WORKING_RAM;
		descs[1].len    = SIZE_WORKING_RAM;
		descs[1].select = 0xFF000000;

		/* Map save RAM */
		/* TODO: if SRAM is flash, use start=0 addrspace="S" instead */
		descs[2].ptr    = savedataSize ? savedata : NULL;
		descs[2].start  = BASE_CART_SRAM;
		descs[2].len    = savedataSize;

		/* Map ROM */
		descs[3].ptr    = gba->memory.rom;
		descs[3].start  = BASE_CART0;
		descs[3].len    = romSize;
		descs[3].flags  = RETRO_MEMDESC_CONST;

		descs[4].ptr    = gba->memory.rom;
		descs[4].start  = BASE_CART1;
		descs[4].len    = romSize;
		descs[4].flags  = RETRO_MEMDESC_CONST;

		descs[5].ptr    = gba->memory.rom;
		descs[5].start  = BASE_CART2;
		descs[5].len    = romSize;
		descs[5].flags  = RETRO_MEMDESC_CONST;

		/* Map BIOS */
		descs[6].ptr    = gba->memory.bios;
		descs[6].start  = BASE_BIOS;
		descs[6].len    = SIZE_BIOS;
		descs[6].flags  = RETRO_MEMDESC_CONST;

		/* Map VRAM */
		descs[7].ptr    = gba->video.vram;
		descs[7].start  = BASE_VRAM;
		descs[7].len    = SIZE_VRAM;
		descs[7].select = 0xFF000000;

		/* Map palette RAM */
		descs[8].ptr    = gba->video.palette;
		descs[8].start  = BASE_PALETTE_RAM;
		descs[8].len    = SIZE_PALETTE_RAM;
		descs[8].select = 0xFF000000;

		/* Map OAM */
		descs[9].ptr    = &gba->video.oam; /* video.oam is a structure */
		descs[9].start  = BASE_OAM;
		descs[9].len    = SIZE_OAM;
		descs[9].select = 0xFF000000;

		/* Map mmapped I/O */
		descs[10].ptr    = gba->memory.io;
		descs[10].start  = BASE_IO;
		descs[10].len    = SIZE_IO;

		mmaps.descriptors = descs;
		mmaps.num_descriptors = sizeof(descs) / sizeof(descs[0]);

		bool yes = true;
		environCallback(RETRO_ENVIRONMENT_SET_MEMORY_MAPS, &mmaps);
		environCallback(RETRO_ENVIRONMENT_SET_SUPPORT_ACHIEVEMENTS, &yes);
	}
#endif
}

void retro_reset(void) {
	core->reset(core);
	_setupMaps(core);

	if (rumbleCallback) {
		CircleBufferClear(&rumbleHistory);
	}
}

bool retro_load_game(const struct retro_game_info* game)
{
	struct VFile* rom;

   if (!game)
      return false;

	if (game->data) {
		data = anonymousMemoryMap(game->size);
		dataSize = game->size;
		memcpy(data, game->data, game->size);
		rom = VFileFromMemory(data, game->size);
	} else {
		data = 0;
		rom = VFileOpen(game->path, O_RDONLY);
	}
	if (!rom) {
		return false;
	}

	core = mCoreFindVF(rom);
	if (!core) {
		rom->close(rom);
		mappedMemoryFree(data, game->size);
		return false;
	}
	mCoreInitConfig(core, NULL);
	core->init(core);
	core->setAVStream(core, &stream);

<<<<<<< HEAD
#ifdef _3DS
	outputBuffer = linearMemAlign(256 * 224 * BYTES_PER_PIXEL, 0x80);
#else
	outputBuffer = malloc(256 * 224 * BYTES_PER_PIXEL);
#endif
=======
	size_t size = 256 * 224 * BYTES_PER_PIXEL;
	outputBuffer = malloc(size);
	memset(outputBuffer, 0xFF, size);
>>>>>>> e97b4b40
	core->setVideoBuffer(core, outputBuffer, 256);

	core->setAudioBufferSize(core, SAMPLES);

	blip_set_rates(core->getAudioChannel(core, 0), core->frequency(core), 32768);
	blip_set_rates(core->getAudioChannel(core, 1), core->frequency(core), 32768);

	core->setPeripheral(core, mPERIPH_RUMBLE, &rumble);

	savedata = anonymousMemoryMap(SIZE_CART_FLASH1M);
	struct VFile* save = VFileFromMemory(savedata, SIZE_CART_FLASH1M);

	_reloadSettings();
	core->loadROM(core, rom);
	core->loadSave(core, save);

	const char* sysDir = 0;
	const char* biosName = 0;
	char biosPath[PATH_MAX];
	environCallback(RETRO_ENVIRONMENT_GET_SYSTEM_DIRECTORY, &sysDir);

#ifdef M_CORE_GBA
	if (core->platform(core) == PLATFORM_GBA) {
		core->setPeripheral(core, mPERIPH_GBA_LUMINANCE, &lux);
		biosName = "gba_bios.bin";

	}
#endif

#ifdef M_CORE_GB
	if (core->platform(core) == PLATFORM_GB) {
		const char* modelName = mCoreConfigGetValue(&core->config, "gb.model");
		struct GB* gb = core->board;

		if (modelName) {
			gb->model = GBNameToModel(modelName);
		} else {
			GBDetectModel(gb);
		}

		switch (gb->model) {
		case GB_MODEL_AGB:
		case GB_MODEL_CGB:
			biosName = "gbc_bios.bin";
			break;
		case GB_MODEL_SGB:
			biosName = "sgb_bios.bin";
			break;
		case GB_MODEL_DMG:
		default:
			biosName = "gb_bios.bin";
			break;
		};
	}
#endif

	if (core->opts.useBios && sysDir && biosName) {
		snprintf(biosPath, sizeof(biosPath), "%s%s%s", sysDir, PATH_SEP, biosName);
		struct VFile* bios = VFileOpen(biosPath, O_RDONLY);
		if (bios) {
			core->loadBIOS(core, bios, 0);
		}
	}

	core->reset(core);
	_setupMaps(core);

	return true;
}

void retro_unload_game(void) {
	if (!core) {
		return;
	}
	core->deinit(core);
	mappedMemoryFree(data, dataSize);
	data = 0;
	mappedMemoryFree(savedata, SIZE_CART_FLASH1M);
	savedata = 0;
	CircleBufferDeinit(&rumbleHistory);
}

size_t retro_serialize_size(void) {
	return core->stateSize(core);
}

bool retro_serialize(void* data, size_t size) {
	if (size != retro_serialize_size()) {
		return false;
	}
	core->saveState(core, data);
	return true;
}

bool retro_unserialize(const void* data, size_t size) {
	if (size != retro_serialize_size()) {
		return false;
	}
	core->loadState(core, data);
	return true;
}

void retro_cheat_reset(void) {
	mCheatDeviceClear(core->cheatDevice(core));
}

void retro_cheat_set(unsigned index, bool enabled, const char* code) {
	UNUSED(index);
	UNUSED(enabled);
	struct mCheatDevice* device = core->cheatDevice(core);
	struct mCheatSet* cheatSet = NULL;
	if (mCheatSetsSize(&device->cheats)) {
		cheatSet = *mCheatSetsGetPointer(&device->cheats, 0);
	} else {
		cheatSet = device->createSet(device, NULL);
		mCheatAddSet(device, cheatSet);
	}
	// Convert the super wonky unportable libretro format to something normal
	char realCode[] = "XXXXXXXX XXXXXXXX";
	size_t len = strlen(code) + 1; // Include null terminator
	size_t i, pos;
	for (i = 0, pos = 0; i < len; ++i) {
		if (isspace((int) code[i]) || code[i] == '+') {
			realCode[pos] = ' ';
		} else {
			realCode[pos] = code[i];
		}
		if ((pos == 13 && (realCode[pos] == ' ' || !realCode[pos])) || pos == 17) {
			realCode[pos] = '\0';
			mCheatAddLine(cheatSet, realCode, 0);
			pos = 0;
			continue;
		}
		++pos;
	}
}

unsigned retro_get_region(void) {
	return RETRO_REGION_NTSC; // TODO: This isn't strictly true
}

void retro_set_controller_port_device(unsigned port, unsigned device) {
	UNUSED(port);
	UNUSED(device);
}

bool retro_load_game_special(unsigned game_type, const struct retro_game_info* info, size_t num_info) {
	UNUSED(game_type);
	UNUSED(info);
	UNUSED(num_info);
	return false;
}

void* retro_get_memory_data(unsigned id) {
	struct GBA* gba = core->board;
	struct GB* gb = core->board;

	if (id == RETRO_MEMORY_SAVE_RAM) {
		return savedata;
	}
	if (id == RETRO_MEMORY_SYSTEM_RAM) {
		if (core->platform(core) == PLATFORM_GBA)
			return gba->memory.wram;
		if (core->platform(core) == PLATFORM_GB)
			return gb->memory.wram;
	}
	if (id == RETRO_MEMORY_VIDEO_RAM) {
		if (core->platform(core) == PLATFORM_GBA)
			return gba->video.renderer->vram;
		if (core->platform(core) == PLATFORM_GB)
			return gb->video.renderer->vram;
	}

	return 0;
}

size_t retro_get_memory_size(unsigned id) {
	if (id == RETRO_MEMORY_SAVE_RAM) {
#ifdef M_CORE_GBA
		if (core->platform(core) == PLATFORM_GBA) {
			switch (((struct GBA*) core->board)->memory.savedata.type) {
			case SAVEDATA_AUTODETECT:
				return SIZE_CART_FLASH1M;
			default:
				return GBASavedataSize(&((struct GBA*) core->board)->memory.savedata);
			}
		}
#endif
#ifdef M_CORE_GB
		if (core->platform(core) == PLATFORM_GB) {
			return ((struct GB*) core->board)->sramSize;
		}
#endif
	}
	if (id == RETRO_MEMORY_SYSTEM_RAM) {
		return SIZE_WORKING_RAM;
	}
	if (id == RETRO_MEMORY_VIDEO_RAM) {
		return SIZE_VRAM;
	}
	return 0;
}

void GBARetroLog(struct mLogger* logger, int category, enum mLogLevel level, const char* format, va_list args) {
	UNUSED(logger);
	if (!logCallback) {
		return;
	}

	char message[128];
	vsnprintf(message, sizeof(message), format, args);

	enum retro_log_level retroLevel = RETRO_LOG_INFO;
	switch (level) {
	case mLOG_ERROR:
	case mLOG_FATAL:
		retroLevel = RETRO_LOG_ERROR;
		break;
	case mLOG_WARN:
		retroLevel = RETRO_LOG_WARN;
		break;
	case mLOG_INFO:
		retroLevel = RETRO_LOG_INFO;
		break;
	case mLOG_GAME_ERROR:
	case mLOG_STUB:
#ifdef NDEBUG
		return;
#else
		retroLevel = RETRO_LOG_DEBUG;
		break;
#endif
	case mLOG_DEBUG:
		retroLevel = RETRO_LOG_DEBUG;
		break;
	}
#ifdef NDEBUG
	static int biosCat = -1;
	if (biosCat < 0) {
		biosCat = mLogCategoryById("gba.bios");
	}

	if (category == biosCat) {
		return;
	}
#endif
	logCallback(retroLevel, "%s: %s\n", mLogCategoryName(category), message);
}

static void _postAudioBuffer(struct mAVStream* stream, blip_t* left, blip_t* right) {
	UNUSED(stream);
	int16_t samples[SAMPLES * 2];
	blip_read_samples(left, samples, SAMPLES, true);
	blip_read_samples(right, samples + 1, SAMPLES, true);
	audioCallback(samples, SAMPLES);
}

static void _setRumble(struct mRumble* rumble, int enable) {
	UNUSED(rumble);
	if (!rumbleCallback) {
		return;
	}
	rumbleLevel += enable;
	if (CircleBufferSize(&rumbleHistory) == RUMBLE_PWM) {
		int8_t oldLevel;
		CircleBufferRead8(&rumbleHistory, &oldLevel);
		rumbleLevel -= oldLevel;
	}
	CircleBufferWrite8(&rumbleHistory, enable);
	rumbleCallback(0, RETRO_RUMBLE_STRONG, rumbleLevel * 0xFFFF / RUMBLE_PWM);
	rumbleCallback(0, RETRO_RUMBLE_WEAK, rumbleLevel * 0xFFFF / RUMBLE_PWM);
}

static void _updateLux(struct GBALuminanceSource* lux) {
	UNUSED(lux);
	struct retro_variable var = {
		.key = "mgba_solar_sensor_level",
		.value = 0
	};

	bool updated = false;
	if (!environCallback(RETRO_ENVIRONMENT_GET_VARIABLE_UPDATE, &updated) || !updated) {
		return;
	}
	if (!environCallback(RETRO_ENVIRONMENT_GET_VARIABLE, &var) || !var.value) {
		return;
	}

	char* end;
	int newLuxLevel = strtol(var.value, &end, 10);
	if (!*end) {
		if (newLuxLevel > 10) {
			luxLevel = 10;
		} else if (newLuxLevel < 0) {
			luxLevel = 0;
		} else {
			luxLevel = newLuxLevel;
		}
	}
}

static uint8_t _readLux(struct GBALuminanceSource* lux) {
	UNUSED(lux);
	int value = 0x16;
	if (luxLevel > 0) {
		value += GBA_LUX_LEVELS[luxLevel - 1];
	}
	return 0xFF - value;
}<|MERGE_RESOLUTION|>--- conflicted
+++ resolved
@@ -522,17 +522,13 @@
 	core->init(core);
 	core->setAVStream(core, &stream);
 
-<<<<<<< HEAD
+	size_t size = 256 * 224 * BYTES_PER_PIXEL;
 #ifdef _3DS
-	outputBuffer = linearMemAlign(256 * 224 * BYTES_PER_PIXEL, 0x80);
+	outputBuffer = linearMemAlign(size, 0x80);
 #else
-	outputBuffer = malloc(256 * 224 * BYTES_PER_PIXEL);
-#endif
-=======
-	size_t size = 256 * 224 * BYTES_PER_PIXEL;
 	outputBuffer = malloc(size);
+#endif
 	memset(outputBuffer, 0xFF, size);
->>>>>>> e97b4b40
 	core->setVideoBuffer(core, outputBuffer, 256);
 
 	core->setAudioBufferSize(core, SAMPLES);
