/* Copyright (c) 2013-2015 Jeffrey Pfau
 *
 * This Source Code Form is subject to the terms of the Mozilla Public
 * License, v. 2.0. If a copy of the MPL was not distributed with this
 * file, You can obtain one at http://mozilla.org/MPL/2.0/. */
#include "libretro.h"

#include <mgba-util/common.h>

#include <mgba/core/blip_buf.h>
#include <mgba/core/cheats.h>
#include <mgba/core/core.h>
#include <mgba/core/log.h>
#include <mgba/core/serialize.h>
#include <mgba/core/version.h>
#ifdef M_CORE_GB
#include <mgba/gb/core.h>
#include <mgba/internal/gb/gb.h>
#include <mgba/internal/gb/mbc.h>
#endif
#ifdef M_CORE_GBA
#include <mgba/gba/core.h>
#include <mgba/gba/interface.h>
#include <mgba/internal/gba/gba.h>
#endif
#include <mgba-util/memory.h>
#include <mgba-util/vfs.h>

#ifndef __LIBRETRO__
#error "Can't compile the libretro core as anything other than libretro."
#endif

#ifdef _3DS
#include <3ds.h>
FS_Archive sdmcArchive;
#endif

#ifdef HAVE_LIBNX
#include <switch.h>
#endif

#include "libretro_core_options.h"

#define SAMPLES 512
#define RUMBLE_PWM 35

static retro_environment_t environCallback;
static retro_video_refresh_t videoCallback;
static retro_audio_sample_batch_t audioCallback;
static retro_input_poll_t inputPollCallback;
static retro_input_state_t inputCallback;
static retro_log_printf_t logCallback;
static retro_set_rumble_state_t rumbleCallback;

static void GBARetroLog(struct mLogger* logger, int category, enum mLogLevel level, const char* format, va_list args);

static void _postAudioBuffer(struct mAVStream*, blip_t* left, blip_t* right);
static void _setRumble(struct mRumble* rumble, int enable);
static uint8_t _readLux(struct GBALuminanceSource* lux);
static void _updateLux(struct GBALuminanceSource* lux);
static void _updateCamera(const uint32_t* buffer, unsigned width, unsigned height, size_t pitch);
static void _startImage(struct mImageSource*, unsigned w, unsigned h, int colorFormats);
static void _stopImage(struct mImageSource*);
static void _requestImage(struct mImageSource*, const void** buffer, size_t* stride, enum mColorFormat* colorFormat);
static int32_t _readTiltX(struct mRotationSource* source);
static int32_t _readTiltY(struct mRotationSource* source);
static int32_t _readGyroZ(struct mRotationSource* source);

static struct mCore* core;
static color_t* outputBuffer = NULL;
static void* data;
static size_t dataSize;
static void* savedata;
static struct mAVStream stream;
static int rumbleUp;
static int rumbleDown;
static struct mRumble rumble;
static struct GBALuminanceSource lux;
static struct mRotationSource rotation;
static int luxLevel;
static struct mLogger logger;
static struct retro_camera_callback cam;
static struct mImageSource imageSource;
static uint32_t* camData = NULL;
static unsigned camWidth;
static unsigned camHeight;
static unsigned imcapWidth;
static unsigned imcapHeight;
static size_t camStride;

#ifdef HAVE_LIBNX
static u32 hidSixAxisHandles[4];
#endif

/* Colour correction */
#if defined(COLOR_16_BIT) && defined(COLOR_5_6_5)

#define CC_TARGET_GAMMA   2.2f
#define CC_RGB_MAX        31.0f

#define GBC_CC_R          0.87f
#define GBC_CC_G          0.66f
#define GBC_CC_B          0.79f
#define GBC_CC_RG         0.115f
#define GBC_CC_RB         0.14f
#define GBC_CC_GR         0.18f
#define GBC_CC_GB         0.07f
#define GBC_CC_BR        -0.05f
#define GBC_CC_BG         0.225f
#define GBC_CC_GAMMA_ADJ -0.5f

#define GBA_CC_R          0.86f
#define GBA_CC_G          0.66f
#define GBA_CC_B          0.81f
#define GBA_CC_RG         0.11f
#define GBA_CC_RB         0.1325f
#define GBA_CC_GR         0.19f
#define GBA_CC_GB         0.0575f
#define GBA_CC_BR        -0.05f
#define GBA_CC_BG         0.23f
#define GBA_CC_GAMMA_ADJ  0.45f

static color_t* ccOutputBuffer     = NULL;
static color_t* ccLUT              = NULL;
static unsigned ccType             = 0;
static bool colorCorrectionEnabled = false;

static void _initColorCorrection(void) {

	/* Constants */
	static const float displayGammaInv = 1.0f / CC_TARGET_GAMMA;
	static const float rgbMaxInv = 1.0f / CC_RGB_MAX;

	/* Variables */
	enum GBModel model = GB_MODEL_AUTODETECT;
	float ccR;
	float ccG;
	float ccB;
	float ccRG;
	float ccRB;
	float ccGR;
	float ccGB;
	float ccBR;
	float ccBG;
	float adjustedGamma;
	size_t color;

	/* Set colour correction parameters */
	colorCorrectionEnabled = false;
	switch (ccType) {
		case 1:
			model = GB_MODEL_AGB;
			break;
		case 2:
			model = GB_MODEL_CGB;
			break;
		case 3:
			{
				/* Autodetect
				 * (Note: This is somewhat clumsy due to the
				 *  M_CORE_GBA & M_CORE_GB defines... */
#ifdef M_CORE_GBA
				if (core->platform(core) == PLATFORM_GBA) {
					model = GB_MODEL_AGB;
				}
#endif

#ifdef M_CORE_GB
				if (model != GB_MODEL_AGB) {
					if (core->platform(core) == PLATFORM_GB) {

						const char* modelName = mCoreConfigGetValue(&core->config, "gb.model");
						struct GB* gb = core->board;

						if (modelName) {
							gb->model = GBNameToModel(modelName);
						} else {
							GBDetectModel(gb);
						}

						if (gb->model == GB_MODEL_CGB) {
							model = GB_MODEL_CGB;
						}
					}
				}
#endif
			}
			break;
		default:
			return;
	}

	switch (model) {
		case GB_MODEL_AGB:
			ccR  = GBA_CC_R;
			ccG  = GBA_CC_G;
			ccB  = GBA_CC_B;
			ccRG = GBA_CC_RG;
			ccRB = GBA_CC_RB;
			ccGR = GBA_CC_GR;
			ccGB = GBA_CC_GB;
			ccBR = GBA_CC_BR;
			ccBG = GBA_CC_BG;
			adjustedGamma = CC_TARGET_GAMMA + GBA_CC_GAMMA_ADJ;
			break;
		case GB_MODEL_CGB:
			ccR  = GBC_CC_R;
			ccG  = GBC_CC_G;
			ccB  = GBC_CC_B;
			ccRG = GBC_CC_RG;
			ccRB = GBC_CC_RB;
			ccGR = GBC_CC_GR;
			ccGB = GBC_CC_GB;
			ccBR = GBC_CC_BR;
			ccBG = GBC_CC_BG;
			adjustedGamma = CC_TARGET_GAMMA + GBC_CC_GAMMA_ADJ;
			break;
		default:
			return;
	}

	/* Allocate buffers, if required */
	if (!ccLUT) {
		size_t lutSize = 65536 * sizeof(color_t);
		ccLUT = malloc(lutSize);
		if (!ccLUT) {
			return;
		}
		memset(ccLUT, 0xFF, lutSize);
	}

	if (!ccOutputBuffer) {
		size_t bufSize = 256 * 224 * sizeof(color_t);
#ifdef _3DS
		ccOutputBuffer = linearMemAlign(bufSize, 0x80);
#else
		ccOutputBuffer = malloc(bufSize);
#endif
		if (!ccOutputBuffer) {
			return;
		}
		memset(ccOutputBuffer, 0xFF, bufSize);
	}

	/* If we get this far, then colour correction is enabled... */
	colorCorrectionEnabled = true;

	/* Populate colour correction look-up table
	 * Note: This is somewhat slow (~100 ms on desktop),
	 * but using precompiled look-up tables would double
	 * the memory requirements, and make updating colour
	 * correction parameters an absolute nightmare...) */
	for (color = 0; color < 65536; color++) {
		unsigned rFinal = 0;
		unsigned gFinal = 0;
		unsigned bFinal = 0;
		/* Extract values from RGB565 input */
		const unsigned r = color >> 11 & 0x1F;
		const unsigned g = color >>  6 & 0x1F;
		const unsigned b = color       & 0x1F;
		/* Perform gamma expansion */
		float rFloat = pow((float)r * rgbMaxInv, adjustedGamma);
		float gFloat = pow((float)g * rgbMaxInv, adjustedGamma);
		float bFloat = pow((float)b * rgbMaxInv, adjustedGamma);
		/* Perform colour mangling */
		float rCorrect = (ccR  * rFloat) + (ccGR * gFloat) + (ccBR * bFloat);
		float gCorrect = (ccRG * rFloat) + (ccG  * gFloat) + (ccBG * bFloat);
		float bCorrect = (ccRB * rFloat) + (ccGB * gFloat) + (ccB  * bFloat);
		/* Range check... */
		rCorrect = rCorrect > 0.0f ? rCorrect : 0.0f;
		gCorrect = gCorrect > 0.0f ? gCorrect : 0.0f;
		bCorrect = bCorrect > 0.0f ? bCorrect : 0.0f;
		/* Perform gamma compression */
		rCorrect = pow(rCorrect, displayGammaInv);
		gCorrect = pow(gCorrect, displayGammaInv);
		bCorrect = pow(bCorrect, displayGammaInv);
		/* Range check... */
		rCorrect = rCorrect > 1.0f ? 1.0f : rCorrect;
		gCorrect = gCorrect > 1.0f ? 1.0f : gCorrect;
		bCorrect = bCorrect > 1.0f ? 1.0f : bCorrect;
		/* Convert back to RGB565 */
		rFinal = (unsigned)((rCorrect * CC_RGB_MAX) + 0.5f) & 0x1F;
		gFinal = (unsigned)((gCorrect * CC_RGB_MAX) + 0.5f) & 0x1F;
		bFinal = (unsigned)((bCorrect * CC_RGB_MAX) + 0.5f) & 0x1F;
		ccLUT[color] = rFinal << 11 | gFinal << 6 | bFinal;
	}
}

static void _loadColorCorrectionSettings(void) {

	struct retro_variable var;
	unsigned oldCcType = ccType;
	ccType = 0;

	var.key = "mgba_color_correction";
	var.value = 0;

	if (environCallback(RETRO_ENVIRONMENT_GET_VARIABLE, &var) && var.value) {
		if (strcmp(var.value, "GBA") == 0) {
			ccType = 1;
		} else if (strcmp(var.value, "GBC") == 0) {
			ccType = 2;
		} else if (strcmp(var.value, "Auto") == 0) {
			ccType = 3;
		}
	}

	if (ccType == 0) {
		colorCorrectionEnabled = false;
	} else if (ccType != oldCcType) {
		_initColorCorrection();
	}
}

#endif

static void _reloadSettings(void) {
	struct mCoreOptions opts = {
		.useBios = true,
		.volume = 0x100,
	};

	struct retro_variable var;
	enum GBModel model;
	const char* modelName;

	var.key = "mgba_gb_model";
	var.value = 0;
	if (environCallback(RETRO_ENVIRONMENT_GET_VARIABLE, &var) && var.value) {
		if (strcmp(var.value, "Game Boy") == 0) {
			model = GB_MODEL_DMG;
		} else if (strcmp(var.value, "Super Game Boy") == 0) {
			model = GB_MODEL_SGB;
		} else if (strcmp(var.value, "Game Boy Color") == 0) {
			model = GB_MODEL_CGB;
		} else if (strcmp(var.value, "Game Boy Advance") == 0) {
			model = GB_MODEL_AGB;
		} else {
			model = GB_MODEL_AUTODETECT;
		}

		modelName = GBModelToName(model);
		mCoreConfigSetDefaultValue(&core->config, "gb.model", modelName);
		mCoreConfigSetDefaultValue(&core->config, "sgb.model", modelName);
		mCoreConfigSetDefaultValue(&core->config, "cgb.model", modelName);
	}

	var.key = "mgba_use_bios";
	var.value = 0;
	if (environCallback(RETRO_ENVIRONMENT_GET_VARIABLE, &var) && var.value) {
		opts.useBios = strcmp(var.value, "ON") == 0;
	}

	var.key = "mgba_skip_bios";
	var.value = 0;
	if (environCallback(RETRO_ENVIRONMENT_GET_VARIABLE, &var) && var.value) {
		opts.skipBios = strcmp(var.value, "ON") == 0;
	}

	var.key = "mgba_sgb_borders";
	var.value = 0;
	if (environCallback(RETRO_ENVIRONMENT_GET_VARIABLE, &var) && var.value) {
		if (strcmp(var.value, "ON") == 0) {
			mCoreConfigSetDefaultIntValue(&core->config, "sgb.borders", true);
		} else {
			mCoreConfigSetDefaultIntValue(&core->config, "sgb.borders", false);
		}
	}
	
	var.key = "mgba_frameskip";
	var.value = 0;
	if (environCallback(RETRO_ENVIRONMENT_GET_VARIABLE, &var) && var.value) {
		opts.frameskip = strtol(var.value, NULL, 10);
	}

	var.key = "mgba_idle_optimization";
	var.value = 0;
	if (environCallback(RETRO_ENVIRONMENT_GET_VARIABLE, &var) && var.value) {
		if (strcmp(var.value, "Don't Remove") == 0) {
			mCoreConfigSetDefaultValue(&core->config, "idleOptimization", "ignore");
		} else if (strcmp(var.value, "Remove Known") == 0) {
			mCoreConfigSetDefaultValue(&core->config, "idleOptimization", "remove");
		} else if (strcmp(var.value, "Detect and Remove") == 0) {
			mCoreConfigSetDefaultValue(&core->config, "idleOptimization", "detect");
		}
	}

	mCoreConfigLoadDefaults(&core->config, &opts);
	mCoreLoadConfig(core);
}

unsigned retro_api_version(void) {
	return RETRO_API_VERSION;
}

void retro_set_environment(retro_environment_t env)
{
	environCallback = env;

   libretro_set_core_options(environCallback);
}

void retro_set_video_refresh(retro_video_refresh_t video) {
	videoCallback = video;
}

void retro_set_audio_sample(retro_audio_sample_t audio) {
	UNUSED(audio);
}

void retro_set_audio_sample_batch(retro_audio_sample_batch_t audioBatch) {
	audioCallback = audioBatch;
}

void retro_set_input_poll(retro_input_poll_t inputPoll) {
	inputPollCallback = inputPoll;
}

void retro_set_input_state(retro_input_state_t input) {
	inputCallback = input;
}

void retro_get_system_info(struct retro_system_info* info) {
#ifdef GEKKO
   info->need_fullpath = true;
#else
   info->need_fullpath = false;
#endif
	info->valid_extensions = "gba|gb|gbc";
#ifndef GIT_VERSION
#define GIT_VERSION ""
#endif
	info->library_version = "0.8" GIT_VERSION;
	info->library_name = "mGBA";
	info->block_extract = false;
}

void retro_get_system_av_info(struct retro_system_av_info* info) {
	unsigned width, height;
	core->desiredVideoDimensions(core, &width, &height);
	info->geometry.base_width = width;
	info->geometry.base_height = height;
#ifdef M_CORE_GB
	if (core->platform(core) == PLATFORM_GB) {
		info->geometry.max_width = 256;
		info->geometry.max_height = 224;
	} else
#endif
	{
		info->geometry.max_width = width;
		info->geometry.max_height = height;
	}

	info->geometry.aspect_ratio = width / (double) height;
	info->timing.fps = core->frequency(core) / (float) core->frameCycles(core);
	info->timing.sample_rate = 32768;
}

void retro_init(void) {
	enum retro_pixel_format fmt;
#ifdef COLOR_16_BIT
#ifdef COLOR_5_6_5
	fmt = RETRO_PIXEL_FORMAT_RGB565;
#else
#warning This pixel format is unsupported. Please use -DCOLOR_16-BIT -DCOLOR_5_6_5
	fmt = RETRO_PIXEL_FORMAT_0RGB1555;
#endif
#else
#warning This pixel format is unsupported. Please use -DCOLOR_16-BIT -DCOLOR_5_6_5
	fmt = RETRO_PIXEL_FORMAT_XRGB8888;
#endif
	environCallback(RETRO_ENVIRONMENT_SET_PIXEL_FORMAT, &fmt);

	struct retro_input_descriptor inputDescriptors[] = {
		{ 0, RETRO_DEVICE_JOYPAD, 0, RETRO_DEVICE_ID_JOYPAD_A, "A" },
		{ 0, RETRO_DEVICE_JOYPAD, 0, RETRO_DEVICE_ID_JOYPAD_B, "B" },
		{ 0, RETRO_DEVICE_JOYPAD, 0, RETRO_DEVICE_ID_JOYPAD_X, "Turbo A" },
		{ 0, RETRO_DEVICE_JOYPAD, 0, RETRO_DEVICE_ID_JOYPAD_Y, "Turbo B" },
		{ 0, RETRO_DEVICE_JOYPAD, 0, RETRO_DEVICE_ID_JOYPAD_SELECT, "Select" },
		{ 0, RETRO_DEVICE_JOYPAD, 0, RETRO_DEVICE_ID_JOYPAD_START, "Start" },
		{ 0, RETRO_DEVICE_JOYPAD, 0, RETRO_DEVICE_ID_JOYPAD_RIGHT, "Right" },
		{ 0, RETRO_DEVICE_JOYPAD, 0, RETRO_DEVICE_ID_JOYPAD_LEFT, "Left" },
		{ 0, RETRO_DEVICE_JOYPAD, 0, RETRO_DEVICE_ID_JOYPAD_UP, "Up" },
		{ 0, RETRO_DEVICE_JOYPAD, 0, RETRO_DEVICE_ID_JOYPAD_DOWN, "Down" },
		{ 0, RETRO_DEVICE_JOYPAD, 0, RETRO_DEVICE_ID_JOYPAD_R, "R" },
		{ 0, RETRO_DEVICE_JOYPAD, 0, RETRO_DEVICE_ID_JOYPAD_L, "L" },
		{ 0, RETRO_DEVICE_JOYPAD, 0, RETRO_DEVICE_ID_JOYPAD_R2, "Turbo R" },
		{ 0, RETRO_DEVICE_JOYPAD, 0, RETRO_DEVICE_ID_JOYPAD_L2, "Turbo L" },
		{ 0, RETRO_DEVICE_JOYPAD, 0, RETRO_DEVICE_ID_JOYPAD_R3, "Brighten Solar Sensor" },
		{ 0, RETRO_DEVICE_JOYPAD, 0, RETRO_DEVICE_ID_JOYPAD_L3, "Darken Solar Sensor" },
		{ 0 }
	};
	environCallback(RETRO_ENVIRONMENT_SET_INPUT_DESCRIPTORS, &inputDescriptors);

	// TODO: RETRO_ENVIRONMENT_SET_SUPPORT_NO_GAME when BIOS booting is supported

	struct retro_rumble_interface rumbleInterface;
	if (environCallback(RETRO_ENVIRONMENT_GET_RUMBLE_INTERFACE, &rumbleInterface)) {
		rumbleCallback = rumbleInterface.set_rumble_state;
		rumble.setRumble = _setRumble;
	} else {
		rumbleCallback = 0;
	}

#ifdef HAVE_LIBNX
	hidGetSixAxisSensorHandles(&hidSixAxisHandles[0], 2, CONTROLLER_PLAYER_1, TYPE_JOYCON_PAIR);
	hidGetSixAxisSensorHandles(&hidSixAxisHandles[2], 1, CONTROLLER_PLAYER_1, TYPE_PROCONTROLLER);
	hidGetSixAxisSensorHandles(&hidSixAxisHandles[3], 1, CONTROLLER_HANDHELD, TYPE_HANDHELD);
	hidStartSixAxisSensor(hidSixAxisHandles[0]);
	hidStartSixAxisSensor(hidSixAxisHandles[1]);
	hidStartSixAxisSensor(hidSixAxisHandles[2]);
	hidStartSixAxisSensor(hidSixAxisHandles[3]);
#endif
	rotation.readTiltX = _readTiltX;
	rotation.readTiltY = _readTiltY;
	rotation.readGyroZ = _readGyroZ;

	luxLevel = 0;
	lux.readLuminance = _readLux;
	lux.sample = _updateLux;
	_updateLux(&lux);

	struct retro_log_callback log;
	if (environCallback(RETRO_ENVIRONMENT_GET_LOG_INTERFACE, &log)) {
		logCallback = log.log;
	} else {
		logCallback = 0;
	}
	logger.log = GBARetroLog;
	mLogSetDefaultLogger(&logger);

	stream.videoDimensionsChanged = 0;
	stream.postAudioFrame = 0;
	stream.postAudioBuffer = _postAudioBuffer;
	stream.postVideoFrame = 0;

	imageSource.startRequestImage = _startImage;
	imageSource.stopRequestImage = _stopImage;
	imageSource.requestImage = _requestImage;
}

void retro_deinit(void) {
#ifdef _3DS
	linearFree(outputBuffer);
	outputBuffer = NULL;
#if defined(COLOR_16_BIT) && defined(COLOR_5_6_5)
	if (ccOutputBuffer) {
		linearFree(ccOutputBuffer);
		ccOutputBuffer = NULL;
	}
#endif
#else
	free(outputBuffer);
	outputBuffer = NULL;
#if defined(COLOR_16_BIT) && defined(COLOR_5_6_5)
	if (ccOutputBuffer) {
		free(ccOutputBuffer);
		ccOutputBuffer = NULL;
	}
#endif
#endif
#if defined(COLOR_16_BIT) && defined(COLOR_5_6_5)
	if (ccLUT) {
		free(ccLUT);
		ccLUT = NULL;
	}
#endif
#ifdef HAVE_LIBNX
	hidStopSixAxisSensor(hidSixAxisHandles[0]);
	hidStopSixAxisSensor(hidSixAxisHandles[1]);
	hidStopSixAxisSensor(hidSixAxisHandles[2]);
	hidStopSixAxisSensor(hidSixAxisHandles[3]);
#endif
}

#define RDKEYP1(key) inputCallback(0, RETRO_DEVICE_JOYPAD, 0, RETRO_DEVICE_ID_JOYPAD_##key)
static int turboclock = 0;
static bool indownstate = true;

int16_t cycleturbo(bool x/*turbo A*/, bool y/*turbo B*/, bool l2/*turbo L*/, bool r2/*turbo R*/) {
   int16_t buttons = 0;
   turboclock++;
   if (turboclock >= 2) {
      turboclock = 0;
      indownstate = !indownstate;
   }
   
   if (x) {
      buttons |= indownstate << 0;
   }
   
   if (y) {
      buttons |= indownstate << 1;
   }
   
   if (l2) {
      buttons |= indownstate << 9;
   }
   
   if (r2) {
      buttons |= indownstate << 8;
   }
   
   return buttons;
}


void retro_run(void) {
	uint16_t keys;
	inputPollCallback();

	bool updated = false;
	if (environCallback(RETRO_ENVIRONMENT_GET_VARIABLE_UPDATE, &updated) && updated) {
		struct retro_variable var = {
			.key = "mgba_allow_opposing_directions",
			.value = 0
		};
		if (environCallback(RETRO_ENVIRONMENT_GET_VARIABLE, &var) && var.value) {
			struct GBA* gba = core->board;
			struct GB* gb = core->board;
<<<<<<< HEAD
			if (core->platform(core) == PLATFORM_GBA)
				gba->allowOpposingDirections = strcmp(var.value, "yes") == 0;
			if (core->platform(core) == PLATFORM_GB)
				gb->allowOpposingDirections = strcmp(var.value, "yes") == 0;
=======
			switch (core->platform(core)) {
			case PLATFORM_GBA:
				gba->allowOpposingDirections = strcmp(var.value, "yes") == 0;
				break;
			case PLATFORM_GB:
				gb->allowOpposingDirections = strcmp(var.value, "yes") == 0;
				break;
			default:
				break;
			}
>>>>>>> 83673cc5
		}

		var.key = "mgba_frameskip";
		var.value = 0;
		if (environCallback(RETRO_ENVIRONMENT_GET_VARIABLE, &var) && var.value) {
			mCoreConfigSetUIntValue(&core->config, "frameskip", strtol(var.value, NULL, 10));
			mCoreLoadConfig(core);
		}

#if defined(COLOR_16_BIT) && defined(COLOR_5_6_5)
		_loadColorCorrectionSettings();
#endif
	}

	keys = 0;
	keys |= (!!inputCallback(0, RETRO_DEVICE_JOYPAD, 0, RETRO_DEVICE_ID_JOYPAD_A)) << 0;
	keys |= (!!inputCallback(0, RETRO_DEVICE_JOYPAD, 0, RETRO_DEVICE_ID_JOYPAD_B)) << 1;
	keys |= (!!inputCallback(0, RETRO_DEVICE_JOYPAD, 0, RETRO_DEVICE_ID_JOYPAD_SELECT)) << 2;
	keys |= (!!inputCallback(0, RETRO_DEVICE_JOYPAD, 0, RETRO_DEVICE_ID_JOYPAD_START)) << 3;
	keys |= (!!inputCallback(0, RETRO_DEVICE_JOYPAD, 0, RETRO_DEVICE_ID_JOYPAD_RIGHT)) << 4;
	keys |= (!!inputCallback(0, RETRO_DEVICE_JOYPAD, 0, RETRO_DEVICE_ID_JOYPAD_LEFT)) << 5;
	keys |= (!!inputCallback(0, RETRO_DEVICE_JOYPAD, 0, RETRO_DEVICE_ID_JOYPAD_UP)) << 6;
	keys |= (!!inputCallback(0, RETRO_DEVICE_JOYPAD, 0, RETRO_DEVICE_ID_JOYPAD_DOWN)) << 7;
	keys |= (!!inputCallback(0, RETRO_DEVICE_JOYPAD, 0, RETRO_DEVICE_ID_JOYPAD_R)) << 8;
	keys |= (!!inputCallback(0, RETRO_DEVICE_JOYPAD, 0, RETRO_DEVICE_ID_JOYPAD_L)) << 9;
   
   //turbo keys
   keys |= cycleturbo(RDKEYP1(X),RDKEYP1(Y),RDKEYP1(L2),RDKEYP1(R2));
   
	core->setKeys(core, keys);

	static bool wasAdjustingLux = false;
	if (wasAdjustingLux) {
		wasAdjustingLux = inputCallback(0, RETRO_DEVICE_JOYPAD, 0, RETRO_DEVICE_ID_JOYPAD_R3) ||
		                  inputCallback(0, RETRO_DEVICE_JOYPAD, 0, RETRO_DEVICE_ID_JOYPAD_L3);
	} else {
		if (inputCallback(0, RETRO_DEVICE_JOYPAD, 0, RETRO_DEVICE_ID_JOYPAD_R3)) {
			++luxLevel;
			if (luxLevel > 10) {
				luxLevel = 10;
			}
			wasAdjustingLux = true;
		} else if (inputCallback(0, RETRO_DEVICE_JOYPAD, 0, RETRO_DEVICE_ID_JOYPAD_L3)) {
			--luxLevel;
			if (luxLevel < 0) {
				luxLevel = 0;
			}
			wasAdjustingLux = true;
		}
	}

	core->runFrame(core);
	unsigned width, height;
	core->desiredVideoDimensions(core, &width, &height);

#if defined(COLOR_16_BIT) && defined(COLOR_5_6_5)
	if (colorCorrectionEnabled) {
		color_t *src = outputBuffer;
		color_t *dst = ccOutputBuffer;
		size_t x, y;
		for (y = 0; y < height; y++) {
			for (x = 0; x < width; x++) {
				*(dst + x) = *(ccLUT + *(src + x));
			}
			src += 256;
			dst += 256;
		}
		videoCallback(ccOutputBuffer, width, height, 256 * sizeof(color_t));
	} else
#endif
		videoCallback(outputBuffer, width, height, 256 * sizeof(color_t));

	// This was from aliaspider patch (4539a0e), game boy audio is buggy with it (adapted for this refactored core)
/*
	int16_t samples[SAMPLES * 2];
	int produced = blip_read_samples(core->getAudioChannel(core, 0), samples, SAMPLES, true);
	blip_read_samples(core->getAudioChannel(core, 1), samples + 1, SAMPLES, true);
	audioCallback(samples, produced);
*/

	if (rumbleCallback) {
		if (rumbleUp) {
			rumbleCallback(0, RETRO_RUMBLE_STRONG, rumbleUp * 0xFFFF / (rumbleUp + rumbleDown));
			rumbleCallback(0, RETRO_RUMBLE_WEAK, rumbleUp * 0xFFFF / (rumbleUp + rumbleDown));
		} else {
			rumbleCallback(0, RETRO_RUMBLE_STRONG, 0);
			rumbleCallback(0, RETRO_RUMBLE_WEAK, 0);
		}
		rumbleUp = 0;
		rumbleDown = 0;
	}
}

static void _setupMaps(struct mCore* core) {
#ifdef M_CORE_GBA
	if (core->platform(core) == PLATFORM_GBA) {
		struct GBA* gba = core->board;
		struct retro_memory_descriptor descs[11];
		struct retro_memory_map mmaps;
		size_t romSize = gba->memory.romSize + (gba->memory.romSize & 1);

		memset(descs, 0, sizeof(descs));
		size_t savedataSize = retro_get_memory_size(RETRO_MEMORY_SAVE_RAM);

		/* Map internal working RAM */
		descs[0].ptr    = gba->memory.iwram;
		descs[0].start  = BASE_WORKING_IRAM;
		descs[0].len    = SIZE_WORKING_IRAM;
		descs[0].select = 0xFF000000;

		/* Map working RAM */
		descs[1].ptr    = gba->memory.wram;
		descs[1].start  = BASE_WORKING_RAM;
		descs[1].len    = SIZE_WORKING_RAM;
		descs[1].select = 0xFF000000;

		/* Map save RAM */
		/* TODO: if SRAM is flash, use start=0 addrspace="S" instead */
		descs[2].ptr    = savedataSize ? savedata : NULL;
		descs[2].start  = BASE_CART_SRAM;
		descs[2].len    = savedataSize;

		/* Map ROM */
		descs[3].ptr    = gba->memory.rom;
		descs[3].start  = BASE_CART0;
		descs[3].len    = romSize;
		descs[3].flags  = RETRO_MEMDESC_CONST;

		descs[4].ptr    = gba->memory.rom;
		descs[4].start  = BASE_CART1;
		descs[4].len    = romSize;
		descs[4].flags  = RETRO_MEMDESC_CONST;

		descs[5].ptr    = gba->memory.rom;
		descs[5].start  = BASE_CART2;
		descs[5].len    = romSize;
		descs[5].flags  = RETRO_MEMDESC_CONST;

		/* Map BIOS */
		descs[6].ptr    = gba->memory.bios;
		descs[6].start  = BASE_BIOS;
		descs[6].len    = SIZE_BIOS;
		descs[6].flags  = RETRO_MEMDESC_CONST;

		/* Map VRAM */
		descs[7].ptr    = gba->video.vram;
		descs[7].start  = BASE_VRAM;
		descs[7].len    = SIZE_VRAM;
		descs[7].select = 0xFF000000;

		/* Map palette RAM */
		descs[8].ptr    = gba->video.palette;
		descs[8].start  = BASE_PALETTE_RAM;
		descs[8].len    = SIZE_PALETTE_RAM;
		descs[8].select = 0xFF000000;

		/* Map OAM */
		descs[9].ptr    = &gba->video.oam; /* video.oam is a structure */
		descs[9].start  = BASE_OAM;
		descs[9].len    = SIZE_OAM;
		descs[9].select = 0xFF000000;

		/* Map mmapped I/O */
		descs[10].ptr    = gba->memory.io;
		descs[10].start  = BASE_IO;
		descs[10].len    = SIZE_IO;

		mmaps.descriptors = descs;
		mmaps.num_descriptors = sizeof(descs) / sizeof(descs[0]);

		bool yes = true;
		environCallback(RETRO_ENVIRONMENT_SET_MEMORY_MAPS, &mmaps);
		environCallback(RETRO_ENVIRONMENT_SET_SUPPORT_ACHIEVEMENTS, &yes);
	}
#endif
}

void retro_reset(void) {
	core->reset(core);
	_setupMaps(core);

	rumbleUp = 0;
	rumbleDown = 0;
}

#ifdef GEKKO
static size_t _readRomFile(const char *path, void **buf) {
	size_t rc;
	long len;
	FILE *file = fopen(path, "rb");

	if (!file) {
		goto error;
	}

	fseek(file, 0, SEEK_END);
	len = ftell(file);
	rewind(file);
	*buf = anonymousMemoryMap(len);
	if (!*buf) {
		goto error;
	}

	if ((rc = fread(*buf, 1, len, file)) < len) {
		goto error;
	}

	fclose(file);
	return rc;

error:
	if (file) {
		fclose(file);
	}
	mappedMemoryFree(*buf, len);
	*buf = NULL;
	return -1;
}
#endif

bool retro_load_game(const struct retro_game_info* game) {
	struct VFile* rom;

	if (!game) {
		return false;
	}

	if (game->data) {
		data = anonymousMemoryMap(game->size);
		dataSize = game->size;
		memcpy(data, game->data, game->size);
		rom = VFileFromMemory(data, game->size);
	} else {
#ifdef GEKKO
		if ((dataSize = _readRomFile(game->path, &data)) == -1) {
			return false;
		}
		rom = VFileFromMemory(data, dataSize);
#else
		data = 0;
		rom = VFileOpen(game->path, O_RDONLY);
#endif
	}
	if (!rom) {
		return false;
	}

	core = mCoreFindVF(rom);
	if (!core) {
		rom->close(rom);
		mappedMemoryFree(data, game->size);
		return false;
	}
	mCoreInitConfig(core, NULL);
	core->init(core);
	core->setAVStream(core, &stream);

	size_t size = 256 * 224 * sizeof(color_t);
#ifdef _3DS
	outputBuffer = linearMemAlign(size, 0x80);
#else
	outputBuffer = malloc(size);
#endif
	memset(outputBuffer, 0xFF, size);
	core->setVideoBuffer(core, outputBuffer, 256);

	core->setAudioBufferSize(core, SAMPLES);

	blip_set_rates(core->getAudioChannel(core, 0), core->frequency(core), 32768);
	blip_set_rates(core->getAudioChannel(core, 1), core->frequency(core), 32768);

	core->setPeripheral(core, mPERIPH_RUMBLE, &rumble);
	core->setPeripheral(core, mPERIPH_ROTATION, &rotation);

	savedata = anonymousMemoryMap(SIZE_CART_FLASH1M);
	memset(savedata, 0xFF, SIZE_CART_FLASH1M);
	struct VFile* save = VFileFromMemory(savedata, SIZE_CART_FLASH1M);

	_reloadSettings();
	core->loadROM(core, rom);
	core->loadSave(core, save);

	const char* sysDir = 0;
	const char* biosName = 0;
	char biosPath[PATH_MAX];
	environCallback(RETRO_ENVIRONMENT_GET_SYSTEM_DIRECTORY, &sysDir);

#ifdef M_CORE_GBA
	if (core->platform(core) == PLATFORM_GBA) {
		core->setPeripheral(core, mPERIPH_GBA_LUMINANCE, &lux);
		biosName = "gba_bios.bin";
	}
#endif

#ifdef M_CORE_GB
	if (core->platform(core) == PLATFORM_GB) {
		memset(&cam, 0, sizeof(cam));
		cam.height = GBCAM_HEIGHT;
		cam.width = GBCAM_WIDTH;
		cam.caps = 1 << RETRO_CAMERA_BUFFER_RAW_FRAMEBUFFER;
		cam.frame_raw_framebuffer = _updateCamera;
		core->setPeripheral(core, mPERIPH_IMAGE_SOURCE, &imageSource);

		environCallback(RETRO_ENVIRONMENT_GET_CAMERA_INTERFACE, &cam);
		const char* modelName = mCoreConfigGetValue(&core->config, "gb.model");
		struct GB* gb = core->board;

		if (modelName) {
			gb->model = GBNameToModel(modelName);
		} else {
			GBDetectModel(gb);
		}

		switch (gb->model) {
		case GB_MODEL_AGB:
		case GB_MODEL_CGB:
			biosName = "gbc_bios.bin";
			break;
		case GB_MODEL_SGB:
			biosName = "sgb_bios.bin";
			break;
		case GB_MODEL_DMG:
		default:
			biosName = "gb_bios.bin";
			break;
		}
	}
#endif

	if (core->opts.useBios && sysDir && biosName) {
		snprintf(biosPath, sizeof(biosPath), "%s%s%s", sysDir, PATH_SEP, biosName);
		struct VFile* bios = VFileOpen(biosPath, O_RDONLY);
		if (bios) {
			core->loadBIOS(core, bios, 0);
		}
	}

	core->reset(core);
	_setupMaps(core);

#if defined(COLOR_16_BIT) && defined(COLOR_5_6_5)
	_loadColorCorrectionSettings();
#endif

	return true;
}

void retro_unload_game(void) {
	if (!core) {
		return;
	}
	mCoreConfigDeinit(&core->config);
	core->deinit(core);
	mappedMemoryFree(data, dataSize);
	data = 0;
	mappedMemoryFree(savedata, SIZE_CART_FLASH1M);
	savedata = 0;
}

size_t retro_serialize_size(void) {
	struct VFile* vfm = VFileMemChunk(NULL, 0);
	mCoreSaveStateNamed(core, vfm, SAVESTATE_SAVEDATA | SAVESTATE_RTC);
	size_t size = vfm->size(vfm);
	vfm->close(vfm);
	return size;
}

bool retro_serialize(void* data, size_t size) {
	struct VFile* vfm = VFileMemChunk(NULL, 0);
	mCoreSaveStateNamed(core, vfm, SAVESTATE_SAVEDATA | SAVESTATE_RTC);
	if ((ssize_t) size > vfm->size(vfm)) {
		size = vfm->size(vfm);
	} else if ((ssize_t) size < vfm->size(vfm)) {
		vfm->close(vfm);
		return false;
	}
	vfm->seek(vfm, 0, SEEK_SET);
	vfm->read(vfm, data, size);
	vfm->close(vfm);
	return true;
}

bool retro_unserialize(const void* data, size_t size) {
	struct VFile* vfm = VFileFromConstMemory(data, size);
	bool success = mCoreLoadStateNamed(core, vfm, SAVESTATE_RTC);
	vfm->close(vfm);
	return success;
}

void retro_cheat_reset(void) {
	mCheatDeviceClear(core->cheatDevice(core));
}

void retro_cheat_set(unsigned index, bool enabled, const char* code) {
	UNUSED(index);
	UNUSED(enabled);
	struct mCheatDevice* device = core->cheatDevice(core);
	struct mCheatSet* cheatSet = NULL;
	if (mCheatSetsSize(&device->cheats)) {
		cheatSet = *mCheatSetsGetPointer(&device->cheats, 0);
	} else {
		cheatSet = device->createSet(device, NULL);
		mCheatAddSet(device, cheatSet);
	}
// Convert the super wonky unportable libretro format to something normal
#ifdef M_CORE_GBA
	if (core->platform(core) == PLATFORM_GBA) {
		char realCode[] = "XXXXXXXX XXXXXXXX";
		size_t len = strlen(code) + 1; // Include null terminator
		size_t i, pos;
		for (i = 0, pos = 0; i < len; ++i) {
			if (isspace((int) code[i]) || code[i] == '+') {
				realCode[pos] = ' ';
			} else {
				realCode[pos] = code[i];
			}
			if ((pos == 13 && (realCode[pos] == ' ' || !realCode[pos])) || pos == 17) {
				realCode[pos] = '\0';
				mCheatAddLine(cheatSet, realCode, 0);
				pos = 0;
				continue;
			}
			++pos;
		}
	}
#endif
#ifdef M_CORE_GB
	if (core->platform(core) == PLATFORM_GB) {
		char realCode[] = "XXX-XXX-XXX";
		size_t len = strlen(code) + 1; // Include null terminator
		size_t i, pos;
		for (i = 0, pos = 0; i < len; ++i) {
			if (isspace((int) code[i]) || code[i] == '+') {
				realCode[pos] = '\0';
			} else {
				realCode[pos] = code[i];
			}
			if (pos == 11 || !realCode[pos]) {
				realCode[pos] = '\0';
				mCheatAddLine(cheatSet, realCode, 0);
				pos = 0;
				continue;
			}
			++pos;
		}
	}
#endif
	cheatSet->refresh(cheatSet, device);
}

unsigned retro_get_region(void) {
	return RETRO_REGION_NTSC; // TODO: This isn't strictly true
}

void retro_set_controller_port_device(unsigned port, unsigned device) {
	UNUSED(port);
	UNUSED(device);
}

bool retro_load_game_special(unsigned game_type, const struct retro_game_info* info, size_t num_info) {
	UNUSED(game_type);
	UNUSED(info);
	UNUSED(num_info);
	return false;
}

void* retro_get_memory_data(unsigned id) {
	struct GBA* gba = core->board;
	struct GB* gb = core->board;

	if (id == RETRO_MEMORY_SAVE_RAM) {
		return savedata;
	}
	if (id == RETRO_MEMORY_SYSTEM_RAM) {
		if (core->platform(core) == PLATFORM_GBA)
			return gba->memory.wram;
		if (core->platform(core) == PLATFORM_GB)
			return gb->memory.wram;
	}
	if (id == RETRO_MEMORY_VIDEO_RAM) {
		if (core->platform(core) == PLATFORM_GBA)
			return gba->video.renderer->vram;
		if (core->platform(core) == PLATFORM_GB)
			return gb->video.renderer->vram;
	}

	return 0;
}

size_t retro_get_memory_size(unsigned id) {
	if (id == RETRO_MEMORY_SAVE_RAM) {
#ifdef M_CORE_GBA
		if (core->platform(core) == PLATFORM_GBA) {
			switch (((struct GBA*) core->board)->memory.savedata.type) {
			case SAVEDATA_AUTODETECT:
				return SIZE_CART_FLASH1M;
			default:
				return GBASavedataSize(&((struct GBA*) core->board)->memory.savedata);
			}
		}
#endif
#ifdef M_CORE_GB
		if (core->platform(core) == PLATFORM_GB) {
			return ((struct GB*) core->board)->sramSize;
		}
#endif
	}
	if (id == RETRO_MEMORY_SYSTEM_RAM) {
		return SIZE_WORKING_RAM;
	}
	if (id == RETRO_MEMORY_VIDEO_RAM) {
		return SIZE_VRAM;
	}
	return 0;
}

void GBARetroLog(struct mLogger* logger, int category, enum mLogLevel level, const char* format, va_list args) {
	UNUSED(logger);
	if (!logCallback) {
		return;
	}

	char message[128];
	vsnprintf(message, sizeof(message), format, args);

	enum retro_log_level retroLevel = RETRO_LOG_INFO;
	switch (level) {
	case mLOG_ERROR:
	case mLOG_FATAL:
		retroLevel = RETRO_LOG_ERROR;
		break;
	case mLOG_WARN:
		retroLevel = RETRO_LOG_WARN;
		break;
	case mLOG_INFO:
		retroLevel = RETRO_LOG_INFO;
		break;
	case mLOG_GAME_ERROR:
	case mLOG_STUB:
#ifdef NDEBUG
		return;
#else
		retroLevel = RETRO_LOG_DEBUG;
		break;
#endif
	case mLOG_DEBUG:
		retroLevel = RETRO_LOG_DEBUG;
		break;
	}
#ifdef NDEBUG
	static int biosCat = -1;
	if (biosCat < 0) {
		biosCat = mLogCategoryById("gba.bios");
	}

	if (category == biosCat) {
		return;
	}
#endif
	logCallback(retroLevel, "%s: %s\n", mLogCategoryName(category), message);
}

static void _postAudioBuffer(struct mAVStream* stream, blip_t* left, blip_t* right) {
	UNUSED(stream);
	int16_t samples[SAMPLES * 2];
	blip_read_samples(left, samples, SAMPLES, true);
	blip_read_samples(right, samples + 1, SAMPLES, true);
	audioCallback(samples, SAMPLES);
}

static void _setRumble(struct mRumble* rumble, int enable) {
	UNUSED(rumble);
	if (!rumbleCallback) {
		return;
	}
	if (enable) {
		++rumbleUp;
	} else {
		++rumbleDown;
	}
}

static void _updateLux(struct GBALuminanceSource* lux) {
	UNUSED(lux);
	struct retro_variable var = {
		.key = "mgba_solar_sensor_level",
		.value = 0
	};

	bool updated = false;
	if (!environCallback(RETRO_ENVIRONMENT_GET_VARIABLE_UPDATE, &updated) || !updated) {
		return;
	}
	if (!environCallback(RETRO_ENVIRONMENT_GET_VARIABLE, &var) || !var.value) {
		return;
	}

	char* end;
	int newLuxLevel = strtol(var.value, &end, 10);
	if (!*end) {
		if (newLuxLevel > 10) {
			luxLevel = 10;
		} else if (newLuxLevel < 0) {
			luxLevel = 0;
		} else {
			luxLevel = newLuxLevel;
		}
	}
}

static uint8_t _readLux(struct GBALuminanceSource* lux) {
	UNUSED(lux);
	int value = 0x16;
	if (luxLevel > 0) {
		value += GBA_LUX_LEVELS[luxLevel - 1];
	}
	return 0xFF - value;
}

static void _updateCamera(const uint32_t* buffer, unsigned width, unsigned height, size_t pitch) {
	if (!camData || width > camWidth || height > camHeight) {
		if (camData) {
			free(camData);
			camData = NULL;
		}
		unsigned bufPitch = pitch / sizeof(*buffer);
		unsigned bufHeight = height;
		if (imcapWidth > bufPitch) {
			bufPitch = imcapWidth;
		}
		if (imcapHeight > bufHeight) {
			bufHeight = imcapHeight;
		}
		camData = malloc(sizeof(*buffer) * bufHeight * bufPitch);
		memset(camData, 0xFF, sizeof(*buffer) * bufHeight * bufPitch);
		camWidth = width;
		camHeight = bufHeight;
		camStride = bufPitch;
	}
	size_t i;
	for (i = 0; i < height; ++i) {
		memcpy(&camData[camStride * i], &buffer[pitch * i / sizeof(*buffer)], pitch);
	}
}

static void _startImage(struct mImageSource* image, unsigned w, unsigned h, int colorFormats) {
	UNUSED(image);
	UNUSED(colorFormats);

	if (camData) {
		free(camData);
	}
	camData = NULL;
	imcapWidth = w;
	imcapHeight = h;
	cam.start();
}

static void _stopImage(struct mImageSource* image) {
	UNUSED(image);
	cam.stop();	
}

static void _requestImage(struct mImageSource* image, const void** buffer, size_t* stride, enum mColorFormat* colorFormat) {
	UNUSED(image);
	if (!camData) {
		cam.start();
		*buffer = NULL;
		return;
	}
	size_t offset = 0;
	if (imcapWidth < camWidth) {
		offset += (camWidth - imcapWidth) / 2;
	}
	if (imcapHeight < camHeight) {
		offset += (camHeight - imcapHeight) / 2 * camStride;
	}

	*buffer = &camData[offset];
	*stride = camStride;
	*colorFormat = mCOLOR_XRGB8;
}

static int32_t _readTiltX(struct mRotationSource* source) {
	UNUSED(source);
	int32_t tiltX = 0;
#ifdef HAVE_LIBNX
	SixAxisSensorValues sixaxis;
	hidSixAxisSensorValuesRead(&sixaxis, CONTROLLER_P1_AUTO, 1);
	tiltX = sixaxis.accelerometer.x * 3e8f;
#endif
	return tiltX;
}

static int32_t _readTiltY(struct mRotationSource* source) {
	UNUSED(source);
	int32_t tiltY = 0;
#ifdef HAVE_LIBNX
	SixAxisSensorValues sixaxis;
	hidSixAxisSensorValuesRead(&sixaxis, CONTROLLER_P1_AUTO, 1);
	tiltY = sixaxis.accelerometer.y * -3e8f;
#endif
	return tiltY;
}

static int32_t _readGyroZ(struct mRotationSource* source) {
	UNUSED(source);
	int32_t gyroZ = 0;
#ifdef HAVE_LIBNX
	SixAxisSensorValues sixaxis;
	hidSixAxisSensorValuesRead(&sixaxis, CONTROLLER_P1_AUTO, 1);
	gyroZ = sixaxis.gyroscope.z * -1.1e9f;
#endif
	return gyroZ;
}<|MERGE_RESOLUTION|>--- conflicted
+++ resolved
@@ -618,12 +618,6 @@
 		if (environCallback(RETRO_ENVIRONMENT_GET_VARIABLE, &var) && var.value) {
 			struct GBA* gba = core->board;
 			struct GB* gb = core->board;
-<<<<<<< HEAD
-			if (core->platform(core) == PLATFORM_GBA)
-				gba->allowOpposingDirections = strcmp(var.value, "yes") == 0;
-			if (core->platform(core) == PLATFORM_GB)
-				gb->allowOpposingDirections = strcmp(var.value, "yes") == 0;
-=======
 			switch (core->platform(core)) {
 			case PLATFORM_GBA:
 				gba->allowOpposingDirections = strcmp(var.value, "yes") == 0;
@@ -634,7 +628,6 @@
 			default:
 				break;
 			}
->>>>>>> 83673cc5
 		}
 
 		var.key = "mgba_frameskip";
