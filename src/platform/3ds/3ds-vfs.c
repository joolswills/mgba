/* Copyright (c) 2013-2014 Jeffrey Pfau
 *
 * This Source Code Form is subject to the terms of the Mozilla Public
 * License, v. 2.0. If a copy of the MPL was not distributed with this
 * file, You can obtain one at http://mozilla.org/MPL/2.0/. */
#include "3ds-vfs.h"

#ifdef USE_VFS_3DS
#include "util/memory.h"
#include "util/string.h"

struct VFile3DS {
	struct VFile d;

	Handle handle;
	u64 offset;
};

struct VDirEntry3DS {
	struct VDirEntry d;
	FS_DirectoryEntry ent;
	char utf8Name[256];
};

struct VDir3DS {
	struct VDir d;

	char* path;
	Handle handle;
	struct VDirEntry3DS vde;
};

static bool _vf3dClose(struct VFile* vf);
static off_t _vf3dSeek(struct VFile* vf, off_t offset, int whence);
static ssize_t _vf3dRead(struct VFile* vf, void* buffer, size_t size);
static ssize_t _vf3dWrite(struct VFile* vf, const void* buffer, size_t size);
static void* _vf3dMap(struct VFile* vf, size_t size, int flags);
static void _vf3dUnmap(struct VFile* vf, void* memory, size_t size);
static void _vf3dTruncate(struct VFile* vf, size_t size);
static ssize_t _vf3dSize(struct VFile* vf);
static bool _vf3dSync(struct VFile* vf, const void* buffer, size_t size);

static bool _vd3dClose(struct VDir* vd);
static void _vd3dRewind(struct VDir* vd);
static struct VDirEntry* _vd3dListNext(struct VDir* vd);
static struct VFile* _vd3dOpenFile(struct VDir* vd, const char* path, int mode);
static struct VDir* _vd3dOpenDir(struct VDir* vd, const char* path);

static const char* _vd3deName(struct VDirEntry* vde);
static enum VFSType _vd3deType(struct VDirEntry* vde);

struct VFile* VFileOpen3DS(FS_Archive* archive, const char* path, int flags) {
	struct VFile3DS* vf3d = malloc(sizeof(struct VFile3DS));
	if (!vf3d) {
		return 0;
	}

<<<<<<< HEAD
=======
	// TODO: Use UTF-16
>>>>>>> 7174bb67
	FS_Path newPath = fsMakePath(PATH_ASCII, path);
	Result res = FSUSER_OpenFile(&vf3d->handle, *archive, newPath, flags, 0);
	if (res & 0xFFFC03FF) {
		free(vf3d);
		return 0;
	}

	vf3d->offset = 0;

	vf3d->d.close = _vf3dClose;
	vf3d->d.seek = _vf3dSeek;
	vf3d->d.read = _vf3dRead;
	vf3d->d.readline = VFileReadline;
	vf3d->d.write = _vf3dWrite;
	vf3d->d.map = _vf3dMap;
	vf3d->d.unmap = _vf3dUnmap;
	vf3d->d.truncate = _vf3dTruncate;
	vf3d->d.size = _vf3dSize;
	vf3d->d.sync = _vf3dSync;

	return &vf3d->d;
}

bool _vf3dClose(struct VFile* vf) {
	struct VFile3DS* vf3d = (struct VFile3DS*) vf;

	FSFILE_Close(vf3d->handle);
	svcCloseHandle(vf3d->handle);
	return true;
}

off_t _vf3dSeek(struct VFile* vf, off_t offset, int whence) {
	struct VFile3DS* vf3d = (struct VFile3DS*) vf;
	u64 size;
	switch (whence) {
	case SEEK_SET:
		vf3d->offset = offset;
		break;
	case SEEK_END:
		FSFILE_GetSize(vf3d->handle, &size);
		vf3d->offset = size;
		// Fall through
	case SEEK_CUR:
		vf3d->offset += offset;
		break;
	}
	return vf3d->offset;
}

ssize_t _vf3dRead(struct VFile* vf, void* buffer, size_t size) {
	struct VFile3DS* vf3d = (struct VFile3DS*) vf;
	u32 sizeRead;
	Result res = FSFILE_Read(vf3d->handle, &sizeRead, vf3d->offset, buffer, size);
	if (res) {
		return -1;
	}
	vf3d->offset += sizeRead;
	return sizeRead;
}

ssize_t _vf3dWrite(struct VFile* vf, const void* buffer, size_t size) {
	struct VFile3DS* vf3d = (struct VFile3DS*) vf;
	u32 sizeWritten;
	Result res = FSFILE_Write(vf3d->handle, &sizeWritten, vf3d->offset, buffer, size, FS_WRITE_FLUSH);
	if (res) {
		return -1;
	}
	vf3d->offset += sizeWritten;
	return sizeWritten;
}

static void* _vf3dMap(struct VFile* vf, size_t size, int flags) {
	struct VFile3DS* vf3d = (struct VFile3DS*) vf;
	UNUSED(flags);
	void* buffer = anonymousMemoryMap(size);
	if (buffer) {
		u32 sizeRead;
		FSFILE_Read(vf3d->handle, &sizeRead, 0, buffer, size);
	}
	return buffer;
}

static void _vf3dUnmap(struct VFile* vf, void* memory, size_t size) {
	struct VFile3DS* vf3d = (struct VFile3DS*) vf;
	u32 sizeWritten;
	FSFILE_Write(vf3d->handle, &sizeWritten, 0, memory, size, FS_WRITE_FLUSH);
	mappedMemoryFree(memory, size);
}

static void _vf3dTruncate(struct VFile* vf, size_t size) {
	struct VFile3DS* vf3d = (struct VFile3DS*) vf;
	FSFILE_SetSize(vf3d->handle, size);
}

ssize_t _vf3dSize(struct VFile* vf) {
	struct VFile3DS* vf3d = (struct VFile3DS*) vf;
	u64 size;
	FSFILE_GetSize(vf3d->handle, &size);
	return size;
}

static bool _vf3dSync(struct VFile* vf, const void* buffer, size_t size) {
	struct VFile3DS* vf3d = (struct VFile3DS*) vf;
	if (buffer) {
		u32 sizeWritten;
		Result res = FSFILE_Write(vf3d->handle, &sizeWritten, 0, buffer, size, FS_WRITE_FLUSH);
		if (res) {
			return false;
		}
	}
	FSFILE_Flush(vf3d->handle);
	return true;
}

struct VDir* VDirOpen(const char* path) {
	struct VDir3DS* vd3d = malloc(sizeof(struct VDir3DS));
	if (!vd3d) {
		return 0;
	}

<<<<<<< HEAD
=======
	// TODO: Use UTF-16
>>>>>>> 7174bb67
	FS_Path newPath = fsMakePath(PATH_ASCII, path);
	Result res = FSUSER_OpenDirectory(&vd3d->handle, sdmcArchive, newPath);
	if (res & 0xFFFC03FF) {
		free(vd3d);
		return 0;
	}

	vd3d->path = strdup(path);

	vd3d->d.close = _vd3dClose;
	vd3d->d.rewind = _vd3dRewind;
	vd3d->d.listNext = _vd3dListNext;
	vd3d->d.openFile = _vd3dOpenFile;
	vd3d->d.openDir = _vd3dOpenDir;

	vd3d->vde.d.name = _vd3deName;
	vd3d->vde.d.type = _vd3deType;

	return &vd3d->d;
}

static bool _vd3dClose(struct VDir* vd) {
	struct VDir3DS* vd3d = (struct VDir3DS*) vd;
	FSDIR_Close(vd3d->handle);
	free(vd3d->path);
	free(vd3d);
	return true;
}

static void _vd3dRewind(struct VDir* vd) {
	struct VDir3DS* vd3d = (struct VDir3DS*) vd;
	FSDIR_Close(vd3d->handle);
<<<<<<< HEAD
=======
	// TODO: Use UTF-16
>>>>>>> 7174bb67
	FS_Path newPath = fsMakePath(PATH_ASCII, vd3d->path);
	FSUSER_OpenDirectory(&vd3d->handle, sdmcArchive, newPath);
}

static struct VDirEntry* _vd3dListNext(struct VDir* vd) {
	struct VDir3DS* vd3d = (struct VDir3DS*) vd;
	u32 n = 0;
	memset(&vd3d->vde.ent, 0, sizeof(vd3d->vde.ent));
	memset(vd3d->vde.utf8Name, 0, sizeof(vd3d->vde.utf8Name));
	FSDIR_Read(vd3d->handle, &n, 1, &vd3d->vde.ent);
	if (!n) {
		return 0;
	}
	return &vd3d->vde.d;
}

static struct VFile* _vd3dOpenFile(struct VDir* vd, const char* path, int mode) {
	struct VDir3DS* vd3d = (struct VDir3DS*) vd;
	if (!path) {
		return 0;
	}
	const char* dir = vd3d->path;
	char* combined = malloc(sizeof(char) * (strlen(path) + strlen(dir) + 2));
	sprintf(combined, "%s/%s", dir, path);

	struct VFile* file = VFileOpen(combined, mode);
	free(combined);
	return file;
}

static struct VDir* _vd3dOpenDir(struct VDir* vd, const char* path) {
	struct VDir3DS* vd3d = (struct VDir3DS*) vd;
	if (!path) {
		return 0;
	}
	const char* dir = vd3d->path;
	char* combined = malloc(sizeof(char) * (strlen(path) + strlen(dir) + 2));
	sprintf(combined, "%s/%s", dir, path);

	struct VDir* vd2 = VDirOpen(combined);
	if (!vd2) {
		vd2 = VDirOpenArchive(combined);
	}
	free(combined);
	return vd2;
}

static const char* _vd3deName(struct VDirEntry* vde) {
	struct VDirEntry3DS* vd3de = (struct VDirEntry3DS*) vde;
	if (!vd3de->utf8Name[0]) {
		utf16_to_utf8((uint8_t*)vd3de->utf8Name, vd3de->ent.name, sizeof(vd3de->utf8Name));
	}
	return vd3de->utf8Name;
}

static enum VFSType _vd3deType(struct VDirEntry* vde) {
	struct VDirEntry3DS* vd3de = (struct VDirEntry3DS*) vde;
<<<<<<< HEAD
	if (vd3de->ent.attributes & 0xFF) {
=======
	if (vd3de->ent.attributes & FS_ATTRIBUTE_DIRECTORY) {
>>>>>>> 7174bb67
		return VFS_DIRECTORY;
	}
	return VFS_FILE;
}
#endif<|MERGE_RESOLUTION|>--- conflicted
+++ resolved
@@ -55,10 +55,7 @@
 		return 0;
 	}
 
-<<<<<<< HEAD
-=======
 	// TODO: Use UTF-16
->>>>>>> 7174bb67
 	FS_Path newPath = fsMakePath(PATH_ASCII, path);
 	Result res = FSUSER_OpenFile(&vf3d->handle, *archive, newPath, flags, 0);
 	if (res & 0xFFFC03FF) {
@@ -179,10 +176,7 @@
 		return 0;
 	}
 
-<<<<<<< HEAD
-=======
 	// TODO: Use UTF-16
->>>>>>> 7174bb67
 	FS_Path newPath = fsMakePath(PATH_ASCII, path);
 	Result res = FSUSER_OpenDirectory(&vd3d->handle, sdmcArchive, newPath);
 	if (res & 0xFFFC03FF) {
@@ -215,10 +209,7 @@
 static void _vd3dRewind(struct VDir* vd) {
 	struct VDir3DS* vd3d = (struct VDir3DS*) vd;
 	FSDIR_Close(vd3d->handle);
-<<<<<<< HEAD
-=======
 	// TODO: Use UTF-16
->>>>>>> 7174bb67
 	FS_Path newPath = fsMakePath(PATH_ASCII, vd3d->path);
 	FSUSER_OpenDirectory(&vd3d->handle, sdmcArchive, newPath);
 }
@@ -276,11 +267,7 @@
 
 static enum VFSType _vd3deType(struct VDirEntry* vde) {
 	struct VDirEntry3DS* vd3de = (struct VDirEntry3DS*) vde;
-<<<<<<< HEAD
 	if (vd3de->ent.attributes & 0xFF) {
-=======
-	if (vd3de->ent.attributes & FS_ATTRIBUTE_DIRECTORY) {
->>>>>>> 7174bb67
 		return VFS_DIRECTORY;
 	}
 	return VFS_FILE;
