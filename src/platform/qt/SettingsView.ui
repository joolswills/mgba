<?xml version="1.0" encoding="UTF-8"?>
<ui version="4.0">
 <class>SettingsView</class>
 <widget class="QWidget" name="SettingsView">
  <property name="geometry">
   <rect>
    <x>0</x>
    <y>0</y>
    <width>885</width>
    <height>797</height>
   </rect>
  </property>
  <property name="sizePolicy">
   <sizepolicy hsizetype="Fixed" vsizetype="Fixed">
    <horstretch>0</horstretch>
    <verstretch>0</verstretch>
   </sizepolicy>
  </property>
  <property name="windowTitle">
   <string>Settings</string>
  </property>
  <layout class="QGridLayout" name="gridLayout">
   <property name="sizeConstraint">
    <enum>QLayout::SetFixedSize</enum>
   </property>
   <item row="2" column="0" colspan="2">
    <widget class="QDialogButtonBox" name="buttonBox">
     <property name="standardButtons">
      <set>QDialogButtonBox::Apply|QDialogButtonBox::Cancel|QDialogButtonBox::Ok</set>
     </property>
    </widget>
   </item>
   <item row="1" column="0">
    <widget class="QListWidget" name="tabs">
     <property name="sizePolicy">
      <sizepolicy hsizetype="Fixed" vsizetype="Expanding">
       <horstretch>0</horstretch>
       <verstretch>0</verstretch>
      </sizepolicy>
     </property>
     <property name="maximumSize">
      <size>
       <width>180</width>
       <height>16777215</height>
      </size>
     </property>
     <property name="currentRow">
      <number>-1</number>
     </property>
     <item>
      <property name="text">
       <string>Audio/Video</string>
      </property>
     </item>
     <item>
      <property name="text">
       <string>Interface</string>
      </property>
     </item>
     <item>
      <property name="text">
       <string>Emulation</string>
      </property>
     </item>
     <item>
      <property name="text">
       <string>Enhancements</string>
      </property>
     </item>
     <item>
      <property name="text">
       <string>BIOS</string>
      </property>
     </item>
     <item>
      <property name="text">
       <string>Paths</string>
      </property>
     </item>
     <item>
      <property name="text">
       <string>Logging</string>
      </property>
     </item>
     <item>
      <property name="text">
       <string>Game Boy</string>
      </property>
     </item>
    </widget>
   </item>
   <item row="1" column="1">
    <widget class="QStackedWidget" name="stackedWidget">
     <property name="currentIndex">
      <number>0</number>
     </property>
     <widget class="QWidget" name="av">
      <layout class="QFormLayout" name="formLayout">
       <property name="fieldGrowthPolicy">
        <enum>QFormLayout::FieldsStayAtSizeHint</enum>
       </property>
       <item row="0" column="0">
        <widget class="QLabel" name="label_14">
         <property name="text">
          <string>Audio driver:</string>
         </property>
        </widget>
       </item>
       <item row="0" column="1">
        <widget class="QComboBox" name="audioDriver">
         <property name="sizePolicy">
          <sizepolicy hsizetype="Expanding" vsizetype="Fixed">
           <horstretch>0</horstretch>
           <verstretch>0</verstretch>
          </sizepolicy>
         </property>
        </widget>
       </item>
       <item row="1" column="0">
        <widget class="QLabel" name="audioBufferSizeLabel">
         <property name="text">
          <string>Audio buffer:</string>
         </property>
        </widget>
       </item>
       <item row="1" column="1">
        <layout class="QHBoxLayout" name="horizontalLayout_11">
         <item>
          <widget class="QComboBox" name="audioBufferSize">
           <property name="editable">
            <bool>true</bool>
           </property>
           <property name="currentText">
            <string>1536</string>
           </property>
           <property name="currentIndex">
            <number>3</number>
           </property>
           <item>
            <property name="text">
             <string>512</string>
            </property>
           </item>
           <item>
            <property name="text">
             <string>768</string>
            </property>
           </item>
           <item>
            <property name="text">
             <string>1024</string>
            </property>
           </item>
           <item>
            <property name="text">
             <string>1536</string>
            </property>
           </item>
           <item>
            <property name="text">
             <string>2048</string>
            </property>
           </item>
           <item>
            <property name="text">
             <string>3072</string>
            </property>
           </item>
           <item>
            <property name="text">
             <string>4096</string>
            </property>
           </item>
          </widget>
         </item>
         <item>
          <widget class="QLabel" name="label_16">
           <property name="text">
            <string>samples</string>
           </property>
          </widget>
         </item>
        </layout>
       </item>
       <item row="2" column="0">
        <widget class="QLabel" name="label_19">
         <property name="text">
          <string>Sample rate:</string>
         </property>
        </widget>
       </item>
       <item row="2" column="1">
        <layout class="QHBoxLayout" name="horizontalLayout_14">
         <item>
          <widget class="QComboBox" name="sampleRate">
           <property name="editable">
            <bool>true</bool>
           </property>
           <property name="currentText">
            <string>44100</string>
           </property>
           <property name="currentIndex">
            <number>2</number>
           </property>
           <item>
            <property name="text">
             <string>22050</string>
            </property>
           </item>
           <item>
            <property name="text">
             <string>32000</string>
            </property>
           </item>
           <item>
            <property name="text">
             <string>44100</string>
            </property>
           </item>
           <item>
            <property name="text">
             <string>48000</string>
            </property>
           </item>
          </widget>
         </item>
         <item>
          <widget class="QLabel" name="label_20">
           <property name="text">
            <string>Hz</string>
           </property>
          </widget>
         </item>
        </layout>
       </item>
       <item row="3" column="0">
        <widget class="QLabel" name="label_17">
         <property name="text">
          <string>Volume:</string>
         </property>
        </widget>
       </item>
       <item row="3" column="1">
        <layout class="QHBoxLayout" name="horizontalLayout_6">
         <item>
          <widget class="QSlider" name="volume">
           <property name="minimumSize">
            <size>
             <width>128</width>
             <height>0</height>
            </size>
           </property>
           <property name="maximum">
            <number>256</number>
           </property>
           <property name="pageStep">
            <number>16</number>
           </property>
           <property name="value">
            <number>256</number>
           </property>
           <property name="orientation">
            <enum>Qt::Horizontal</enum>
           </property>
          </widget>
         </item>
         <item>
          <widget class="QCheckBox" name="mute">
           <property name="text">
            <string>Mute</string>
           </property>
          </widget>
         </item>
        </layout>
       </item>
       <item row="4" column="0">
        <widget class="QLabel" name="label_34">
         <property name="text">
          <string>Fast forward volume:</string>
         </property>
        </widget>
       </item>
       <item row="4" column="1">
        <layout class="QHBoxLayout" name="horizontalLayout_17">
         <item>
          <widget class="QSlider" name="volumeFf">
           <property name="minimumSize">
            <size>
             <width>128</width>
             <height>0</height>
            </size>
           </property>
           <property name="maximum">
            <number>256</number>
           </property>
           <property name="pageStep">
            <number>16</number>
           </property>
           <property name="value">
            <number>256</number>
           </property>
           <property name="orientation">
            <enum>Qt::Horizontal</enum>
           </property>
          </widget>
         </item>
         <item>
          <widget class="QCheckBox" name="muteFf">
           <property name="text">
            <string>Mute</string>
           </property>
          </widget>
         </item>
        </layout>
       </item>
       <item row="5" column="0" colspan="2">
        <widget class="Line" name="line_4">
         <property name="orientation">
          <enum>Qt::Horizontal</enum>
         </property>
        </widget>
       </item>
       <item row="6" column="0">
        <widget class="QLabel" name="label_10">
         <property name="text">
          <string>Display driver:</string>
         </property>
        </widget>
       </item>
       <item row="6" column="1">
        <widget class="QComboBox" name="displayDriver">
         <property name="sizePolicy">
          <sizepolicy hsizetype="Expanding" vsizetype="Fixed">
           <horstretch>0</horstretch>
           <verstretch>0</verstretch>
          </sizepolicy>
         </property>
        </widget>
       </item>
       <item row="7" column="0">
        <widget class="QLabel" name="label_9">
         <property name="text">
          <string>Frameskip:</string>
         </property>
        </widget>
       </item>
       <item row="7" column="1">
        <layout class="QHBoxLayout" name="horizontalLayout_16">
         <item>
          <widget class="QLabel" name="label_12">
           <property name="text">
            <string>Skip every</string>
           </property>
          </widget>
         </item>
         <item>
          <widget class="QSpinBox" name="frameskip"/>
         </item>
         <item>
          <widget class="QLabel" name="label_13">
           <property name="text">
            <string>frames</string>
           </property>
          </widget>
         </item>
        </layout>
       </item>
       <item row="8" column="0">
        <widget class="QLabel" name="label_3">
         <property name="text">
          <string>FPS target:</string>
         </property>
        </widget>
       </item>
       <item row="8" column="1">
        <layout class="QHBoxLayout" name="horizontalLayout_2">
         <item>
          <widget class="QDoubleSpinBox" name="fpsTarget">
           <property name="decimals">
            <number>4</number>
           </property>
           <property name="minimum">
            <double>0.010000000000000</double>
           </property>
           <property name="maximum">
            <double>240.000000000000000</double>
           </property>
           <property name="value">
            <double>60.000000000000000</double>
           </property>
          </widget>
         </item>
         <item>
          <widget class="QLabel" name="label_11">
           <property name="text">
            <string>frames per second</string>
           </property>
          </widget>
         </item>
        </layout>
       </item>
       <item row="10" column="0" colspan="2">
        <widget class="Line" name="line_5">
         <property name="orientation">
          <enum>Qt::Horizontal</enum>
         </property>
        </widget>
       </item>
       <item row="11" column="0">
        <widget class="QLabel" name="label_2">
         <property name="text">
          <string>Sync:</string>
         </property>
        </widget>
       </item>
       <item row="11" column="1">
        <layout class="QHBoxLayout" name="horizontalLayout_10">
         <item>
          <widget class="QCheckBox" name="videoSync">
           <property name="text">
            <string>Video</string>
           </property>
          </widget>
         </item>
         <item>
          <widget class="QCheckBox" name="audioSync">
           <property name="text">
            <string>Audio</string>
           </property>
          </widget>
         </item>
        </layout>
       </item>
       <item row="12" column="1">
        <widget class="QCheckBox" name="lockAspectRatio">
         <property name="text">
          <string>Lock aspect ratio</string>
         </property>
        </widget>
       </item>
       <item row="13" column="1">
        <widget class="QCheckBox" name="lockIntegerScaling">
         <property name="text">
          <string>Force integer scaling</string>
         </property>
        </widget>
       </item>
       <item row="15" column="1">
        <widget class="QCheckBox" name="resampleVideo">
         <property name="text">
          <string>Bilinear filtering</string>
         </property>
        </widget>
       </item>
       <item row="9" column="1">
        <widget class="QPushButton" name="nativeGB">
         <property name="text">
          <string>Native (59.7275)</string>
         </property>
        </widget>
       </item>
       <item row="14" column="1">
        <widget class="QCheckBox" name="interframeBlending">
         <property name="text">
          <string>Interframe blending</string>
         </property>
        </widget>
       </item>
      </layout>
     </widget>
     <widget class="QWidget" name="interface_2">
      <layout class="QFormLayout" name="formLayout_4">
       <item row="0" column="0">
        <widget class="QLabel" name="label_26">
         <property name="text">
          <string>Language</string>
         </property>
        </widget>
       </item>
       <item row="0" column="1">
        <widget class="QComboBox" name="languages">
         <item>
          <property name="text">
           <string>English</string>
          </property>
         </item>
        </widget>
       </item>
       <item row="1" column="0" colspan="2">
        <widget class="Line" name="line_10">
         <property name="orientation">
          <enum>Qt::Horizontal</enum>
         </property>
        </widget>
       </item>
       <item row="2" column="0">
        <widget class="QLabel" name="label_6">
         <property name="text">
          <string>Library:</string>
         </property>
        </widget>
       </item>
       <item row="2" column="1">
        <widget class="QComboBox" name="libraryStyle">
         <item>
          <property name="text">
           <string>List view</string>
          </property>
         </item>
         <item>
          <property name="text">
           <string>Tree view</string>
          </property>
         </item>
        </widget>
       </item>
       <item row="3" column="1">
        <widget class="QCheckBox" name="showLibrary">
         <property name="text">
          <string>Show when no game open</string>
         </property>
         <property name="checked">
          <bool>true</bool>
         </property>
        </widget>
       </item>
       <item row="4" column="1">
        <widget class="QPushButton" name="clearCache">
         <property name="text">
          <string>Clear cache</string>
         </property>
        </widget>
       </item>
       <item row="5" column="0" colspan="2">
        <widget class="Line" name="line_8">
         <property name="orientation">
          <enum>Qt::Horizontal</enum>
         </property>
        </widget>
       </item>
       <item row="6" column="1">
        <widget class="QCheckBox" name="allowOpposingDirections">
         <property name="text">
          <string>Allow opposing input directions</string>
         </property>
        </widget>
       </item>
       <item row="7" column="1">
        <widget class="QCheckBox" name="suspendScreensaver">
         <property name="text">
          <string>Suspend screensaver</string>
         </property>
         <property name="checked">
          <bool>true</bool>
         </property>
        </widget>
       </item>
       <item row="8" column="1">
        <widget class="QCheckBox" name="pauseOnFocusLost">
         <property name="text">
          <string>Pause when inactive</string>
         </property>
        </widget>
       </item>
       <item row="9" column="1">
        <widget class="QCheckBox" name="pauseOnMinimize">
         <property name="text">
          <string>Pause when minimized</string>
         </property>
        </widget>
       </item>
       <item row="10" column="0" colspan="2">
        <widget class="Line" name="line_17">
         <property name="orientation">
          <enum>Qt::Horizontal</enum>
         </property>
        </widget>
       </item>
       <item row="11" column="1">
        <widget class="QCheckBox" name="dynamicTitle">
         <property name="text">
          <string>Dynamically update window title</string>
         </property>
         <property name="checked">
          <bool>true</bool>
         </property>
        </widget>
       </item>
<<<<<<< HEAD
       <item row="14" column="1">
=======
       <item row="13" column="1">
        <widget class="QCheckBox" name="showFilename">
         <property name="text">
          <string>Show filename instead of ROM name in title bar</string>
         </property>
         <property name="checked">
          <bool>true</bool>
         </property>
        </widget>
       </item>
       <item row="15" column="1">
        <widget class="QCheckBox" name="showOSD">
         <property name="text">
          <string>Show OSD messages</string>
         </property>
         <property name="checked">
          <bool>true</bool>
         </property>
        </widget>
       </item>
       <item row="16" column="1">
>>>>>>> d5138bf8
        <widget class="QCheckBox" name="useDiscordPresence">
         <property name="text">
          <string>Enable Discord Rich Presence</string>
         </property>
        </widget>
       </item>
<<<<<<< HEAD
       <item row="15" column="0" colspan="2">
=======
       <item row="17" column="0" colspan="2">
>>>>>>> d5138bf8
        <widget class="Line" name="line_13">
         <property name="orientation">
          <enum>Qt::Horizontal</enum>
         </property>
        </widget>
       </item>
<<<<<<< HEAD
       <item row="16" column="1">
=======
       <item row="18" column="1">
>>>>>>> d5138bf8
        <widget class="QCheckBox" name="autosave">
         <property name="text">
          <string>Automatically save state</string>
         </property>
         <property name="checked">
          <bool>true</bool>
         </property>
        </widget>
       </item>
<<<<<<< HEAD
       <item row="17" column="1">
=======
       <item row="19" column="1">
>>>>>>> d5138bf8
        <widget class="QCheckBox" name="autoload">
         <property name="text">
          <string>Automatically load state</string>
         </property>
         <property name="checked">
          <bool>true</bool>
         </property>
        </widget>
       </item>
<<<<<<< HEAD
       <item row="18" column="0" colspan="2">
=======
       <item row="20" column="0" colspan="2">
>>>>>>> d5138bf8
        <widget class="Line" name="line_16">
         <property name="orientation">
          <enum>Qt::Horizontal</enum>
         </property>
        </widget>
       </item>
<<<<<<< HEAD
       <item row="19" column="1">
=======
       <item row="21" column="1">
>>>>>>> d5138bf8
        <widget class="QCheckBox" name="cheatAutosave">
         <property name="text">
          <string>Automatically save cheats</string>
         </property>
         <property name="checked">
          <bool>true</bool>
         </property>
        </widget>
       </item>
<<<<<<< HEAD
       <item row="20" column="1">
=======
       <item row="22" column="1">
>>>>>>> d5138bf8
        <widget class="QCheckBox" name="cheatAutoload">
         <property name="text">
          <string>Automatically load cheats</string>
         </property>
         <property name="checked">
          <bool>true</bool>
         </property>
        </widget>
       </item>
<<<<<<< HEAD
       <item row="13" column="1">
        <widget class="QCheckBox" name="showOSD">
=======
       <item row="12" column="1">
        <widget class="QCheckBox" name="showFps">
>>>>>>> d5138bf8
         <property name="text">
          <string>Show FPS in title bar</string>
         </property>
         <property name="checked">
          <bool>true</bool>
         </property>
        </widget>
       </item>
<<<<<<< HEAD
       <item row="12" column="1">
        <widget class="QCheckBox" name="showFilename">
         <property name="text">
          <string>Show filename instead of ROM name in title bar</string>
         </property>
         <property name="checked">
          <bool>true</bool>
=======
       <item row="14" column="0" colspan="2">
        <widget class="Line" name="line_18">
         <property name="orientation">
          <enum>Qt::Horizontal</enum>
>>>>>>> d5138bf8
         </property>
        </widget>
       </item>
      </layout>
     </widget>
     <widget class="QWidget" name="emulation">
      <layout class="QFormLayout" name="formLayout_2">
       <property name="fieldGrowthPolicy">
        <enum>QFormLayout::FieldsStayAtSizeHint</enum>
       </property>
       <item row="0" column="0">
        <widget class="QLabel" name="label_18">
         <property name="text">
          <string>Fast forward speed:</string>
         </property>
        </widget>
       </item>
       <item row="0" column="1">
        <layout class="QHBoxLayout" name="horizontalLayout_5">
         <item>
          <widget class="QDoubleSpinBox" name="fastForwardRatio">
           <property name="enabled">
            <bool>false</bool>
           </property>
           <property name="suffix">
            <string notr="true">×</string>
           </property>
           <property name="minimum">
            <double>0.010000000000000</double>
           </property>
           <property name="maximum">
            <double>20.000000000000000</double>
           </property>
           <property name="singleStep">
            <double>0.500000000000000</double>
           </property>
           <property name="value">
            <double>5.000000000000000</double>
           </property>
          </widget>
         </item>
         <item>
          <widget class="QCheckBox" name="fastForwardUnbounded">
           <property name="text">
            <string>Unbounded</string>
           </property>
           <property name="checked">
            <bool>true</bool>
           </property>
          </widget>
         </item>
        </layout>
       </item>
       <item row="1" column="0">
        <widget class="QLabel" name="label_181">
         <property name="text">
          <string>Fast forward (held) speed:</string>
         </property>
        </widget>
       </item>
       <item row="1" column="1">
        <layout class="QHBoxLayout" name="horizontalLayout_51">
         <item>
          <widget class="QDoubleSpinBox" name="fastForwardHeldRatio">
           <property name="enabled">
            <bool>false</bool>
           </property>
           <property name="suffix">
            <string notr="true">×</string>
           </property>
           <property name="minimum">
            <double>0.010000000000000</double>
           </property>
           <property name="maximum">
            <double>20.000000000000000</double>
           </property>
           <property name="singleStep">
            <double>0.500000000000000</double>
           </property>
           <property name="value">
            <double>5.000000000000000</double>
           </property>
          </widget>
         </item>
         <item>
          <widget class="QCheckBox" name="fastForwardHeldUnbounded">
           <property name="text">
            <string>Unbounded</string>
           </property>
           <property name="checked">
            <bool>true</bool>
           </property>
          </widget>
         </item>
        </layout>
       </item>
       <item row="2" column="0">
        <widget class="QLabel" name="label_31">
         <property name="text">
          <string>Autofire interval:</string>
         </property>
        </widget>
       </item>
       <item row="2" column="1">
        <widget class="QSpinBox" name="autofireThreshold">
         <property name="minimum">
          <number>1</number>
         </property>
         <property name="maximum">
          <number>60</number>
         </property>
        </widget>
       </item>
       <item row="3" column="0" colspan="2">
        <widget class="Line" name="line">
         <property name="orientation">
          <enum>Qt::Horizontal</enum>
         </property>
        </widget>
       </item>
       <item row="4" column="1">
        <widget class="QCheckBox" name="rewind">
         <property name="text">
          <string>Enable rewind</string>
         </property>
        </widget>
       </item>
       <item row="5" column="0">
        <widget class="QLabel" name="label_8">
         <property name="text">
          <string>Rewind history:</string>
         </property>
        </widget>
       </item>
       <item row="5" column="1">
        <layout class="QHBoxLayout" name="horizontalLayout_13">
         <item>
          <widget class="QSpinBox" name="rewindCapacity">
           <property name="maximum">
            <number>3600</number>
           </property>
          </widget>
         </item>
         <item>
          <widget class="QLabel" name="label_7">
           <property name="text">
            <string>frames</string>
           </property>
          </widget>
         </item>
        </layout>
       </item>
       <item row="6" column="0" colspan="2">
        <widget class="Line" name="line_3">
         <property name="orientation">
          <enum>Qt::Horizontal</enum>
         </property>
        </widget>
       </item>
       <item row="7" column="0">
        <widget class="QLabel" name="label_15">
         <property name="text">
          <string>Idle loops:</string>
         </property>
        </widget>
       </item>
       <item row="7" column="1">
        <widget class="QComboBox" name="idleOptimization">
         <item>
          <property name="text">
           <string>Run all</string>
          </property>
         </item>
         <item>
          <property name="text">
           <string>Remove known</string>
          </property>
         </item>
         <item>
          <property name="text">
           <string>Detect and remove</string>
          </property>
         </item>
        </widget>
       </item>
       <item row="8" column="1">
        <widget class="QCheckBox" name="preload">
         <property name="text">
          <string>Preload entire ROM into memory</string>
         </property>
        </widget>
       </item>
       <item row="10" column="0" colspan="2">
        <widget class="Line" name="line_2">
         <property name="orientation">
          <enum>Qt::Horizontal</enum>
         </property>
        </widget>
       </item>
       <item row="11" column="0">
        <widget class="QLabel" name="label_24">
         <property name="text">
          <string>Save state extra data:</string>
         </property>
        </widget>
       </item>
       <item row="11" column="1">
        <widget class="QCheckBox" name="saveStateScreenshot">
         <property name="text">
          <string>Screenshot</string>
         </property>
         <property name="checked">
          <bool>true</bool>
         </property>
        </widget>
       </item>
       <item row="12" column="1">
        <widget class="QCheckBox" name="saveStateSave">
         <property name="text">
          <string>Save game</string>
         </property>
         <property name="checked">
          <bool>true</bool>
         </property>
        </widget>
       </item>
       <item row="13" column="1">
        <widget class="QCheckBox" name="saveStateCheats">
         <property name="text">
          <string>Cheat codes</string>
         </property>
         <property name="checked">
          <bool>true</bool>
         </property>
        </widget>
       </item>
       <item row="14" column="0" colspan="2">
        <widget class="Line" name="line_9">
         <property name="orientation">
          <enum>Qt::Horizontal</enum>
         </property>
        </widget>
       </item>
       <item row="15" column="0">
        <widget class="QLabel" name="label_25">
         <property name="text">
          <string>Load state extra data:</string>
         </property>
        </widget>
       </item>
       <item row="15" column="1">
        <widget class="QCheckBox" name="loadStateScreenshot">
         <property name="text">
          <string>Screenshot</string>
         </property>
         <property name="checked">
          <bool>true</bool>
         </property>
        </widget>
       </item>
       <item row="16" column="1">
        <widget class="QCheckBox" name="loadStateSave">
         <property name="text">
          <string>Save game</string>
         </property>
        </widget>
       </item>
       <item row="17" column="1">
        <widget class="QCheckBox" name="loadStateCheats">
         <property name="text">
          <string>Cheat codes</string>
         </property>
        </widget>
       </item>
       <item row="9" column="1">
        <widget class="QCheckBox" name="forceGbp">
         <property name="text">
          <string>Enable Game Boy Player features by default</string>
         </property>
        </widget>
       </item>
      </layout>
     </widget>
     <widget class="QWidget" name="enhancements">
      <layout class="QFormLayout" name="formLayout_6">
       <item row="0" column="0">
        <widget class="QLabel" name="label_36">
         <property name="text">
          <string>Video renderer:</string>
         </property>
        </widget>
       </item>
       <item row="0" column="1">
        <widget class="QComboBox" name="hwaccelVideo">
         <item>
          <property name="text">
           <string>Software</string>
          </property>
         </item>
         <item>
          <property name="text">
           <string>OpenGL</string>
          </property>
         </item>
        </widget>
       </item>
       <item row="2" column="0" colspan="2">
        <widget class="QGroupBox" name="oglEnhance">
         <property name="title">
          <string>OpenGL enhancements</string>
         </property>
         <layout class="QFormLayout" name="formLayout_7">
          <item row="0" column="0">
           <widget class="QLabel" name="label_37">
            <property name="text">
             <string>High-resolution scale:</string>
            </property>
           </widget>
          </item>
          <item row="0" column="1">
           <layout class="QHBoxLayout" name="horizontalLayout_18">
            <item>
             <widget class="QSpinBox" name="videoScale">
              <property name="suffix">
               <string notr="true">×</string>
              </property>
              <property name="minimum">
               <number>1</number>
              </property>
              <property name="maximum">
               <number>16</number>
              </property>
             </widget>
            </item>
            <item>
             <spacer name="horizontalSpacer">
              <property name="orientation">
               <enum>Qt::Horizontal</enum>
              </property>
              <property name="sizeHint" stdset="0">
               <size>
                <width>40</width>
                <height>20</height>
               </size>
              </property>
             </spacer>
            </item>
            <item>
             <widget class="QLabel" name="videoScaleSize">
              <property name="enabled">
               <bool>false</bool>
              </property>
              <property name="text">
               <string>(240×160)</string>
              </property>
             </widget>
            </item>
            <item>
             <spacer name="horizontalSpacer_2">
              <property name="orientation">
               <enum>Qt::Horizontal</enum>
              </property>
              <property name="sizeHint" stdset="0">
               <size>
                <width>40</width>
                <height>20</height>
               </size>
              </property>
             </spacer>
            </item>
           </layout>
          </item>
         </layout>
        </widget>
       </item>
       <item row="1" column="1">
        <widget class="QCheckBox" name="audioHle">
         <property name="text">
          <string>XQ GBA audio (experimental)</string>
         </property>
        </widget>
       </item>
      </layout>
     </widget>
     <widget class="QWidget" name="bios">
      <layout class="QFormLayout" name="formLayout_5">
       <item row="0" column="0">
        <widget class="QLabel" name="label">
         <property name="text">
          <string>GB BIOS file:</string>
         </property>
        </widget>
       </item>
       <item row="0" column="1">
        <layout class="QHBoxLayout" name="horizontalLayout">
         <item>
          <widget class="QLineEdit" name="gbBios">
           <property name="sizePolicy">
            <sizepolicy hsizetype="Expanding" vsizetype="Fixed">
             <horstretch>0</horstretch>
             <verstretch>0</verstretch>
            </sizepolicy>
           </property>
          </widget>
         </item>
         <item>
          <widget class="QPushButton" name="gbBiosBrowse">
           <property name="text">
            <string>Browse</string>
           </property>
          </widget>
         </item>
        </layout>
       </item>
       <item row="4" column="1">
        <widget class="QCheckBox" name="useBios">
         <property name="text">
          <string>Use BIOS file if found</string>
         </property>
         <property name="checked">
          <bool>true</bool>
         </property>
        </widget>
       </item>
       <item row="5" column="1">
        <widget class="QCheckBox" name="skipBios">
         <property name="text">
          <string>Skip BIOS intro</string>
         </property>
        </widget>
       </item>
       <item row="3" column="1">
        <layout class="QHBoxLayout" name="horizontalLayout_8">
         <item>
          <widget class="QLineEdit" name="gbaBios">
           <property name="sizePolicy">
            <sizepolicy hsizetype="Expanding" vsizetype="Fixed">
             <horstretch>0</horstretch>
             <verstretch>0</verstretch>
            </sizepolicy>
           </property>
          </widget>
         </item>
         <item>
          <widget class="QPushButton" name="gbaBiosBrowse">
           <property name="text">
            <string>Browse</string>
           </property>
          </widget>
         </item>
        </layout>
       </item>
       <item row="3" column="0">
        <widget class="QLabel" name="label_4">
         <property name="text">
          <string>GBA BIOS file:</string>
         </property>
        </widget>
       </item>
       <item row="2" column="0">
        <widget class="QLabel" name="label_5">
         <property name="text">
          <string>GBC BIOS file:</string>
         </property>
        </widget>
       </item>
       <item row="2" column="1">
        <layout class="QHBoxLayout" name="horizontalLayout_30">
         <item>
          <widget class="QLineEdit" name="gbcBios">
           <property name="sizePolicy">
            <sizepolicy hsizetype="Expanding" vsizetype="Fixed">
             <horstretch>0</horstretch>
             <verstretch>0</verstretch>
            </sizepolicy>
           </property>
          </widget>
         </item>
         <item>
          <widget class="QPushButton" name="gbcBiosBrowse">
           <property name="text">
            <string>Browse</string>
           </property>
          </widget>
         </item>
        </layout>
       </item>
       <item row="1" column="0">
        <widget class="QLabel" name="label_30">
         <property name="text">
          <string>SGB BIOS file:</string>
         </property>
        </widget>
       </item>
       <item row="1" column="1">
        <layout class="QHBoxLayout" name="horizontalLayout_12">
         <item>
          <widget class="QLineEdit" name="sgbBios">
           <property name="sizePolicy">
            <sizepolicy hsizetype="Expanding" vsizetype="Fixed">
             <horstretch>0</horstretch>
             <verstretch>0</verstretch>
            </sizepolicy>
           </property>
          </widget>
         </item>
         <item>
          <widget class="QPushButton" name="sgbBiosBrowse">
           <property name="text">
            <string>Browse</string>
           </property>
          </widget>
         </item>
        </layout>
       </item>
      </layout>
     </widget>
     <widget class="QWidget" name="paths">
      <layout class="QFormLayout" name="formLayout_3">
       <property name="fieldGrowthPolicy">
        <enum>QFormLayout::FieldsStayAtSizeHint</enum>
       </property>
       <item row="1" column="0">
        <widget class="QLabel" name="label_21">
         <property name="text">
          <string>Save games</string>
         </property>
        </widget>
       </item>
       <item row="1" column="1">
        <layout class="QHBoxLayout" name="horizontalLayout_3">
         <item>
          <widget class="QLineEdit" name="savegamePath">
           <property name="sizePolicy">
            <sizepolicy hsizetype="Expanding" vsizetype="Fixed">
             <horstretch>0</horstretch>
             <verstretch>0</verstretch>
            </sizepolicy>
           </property>
           <property name="minimumSize">
            <size>
             <width>170</width>
             <height>0</height>
            </size>
           </property>
          </widget>
         </item>
         <item>
          <widget class="QPushButton" name="savegameBrowse">
           <property name="text">
            <string>Browse</string>
           </property>
          </widget>
         </item>
        </layout>
       </item>
       <item row="2" column="1">
        <widget class="QCheckBox" name="savegameSameDir">
         <property name="text">
          <string>Same directory as the ROM</string>
         </property>
        </widget>
       </item>
       <item row="3" column="0" colspan="2">
        <widget class="Line" name="line_7">
         <property name="orientation">
          <enum>Qt::Horizontal</enum>
         </property>
        </widget>
       </item>
       <item row="4" column="0">
        <widget class="QLabel" name="label_22">
         <property name="text">
          <string>Save states</string>
         </property>
        </widget>
       </item>
       <item row="4" column="1">
        <layout class="QHBoxLayout" name="horizontalLayout_4">
         <item>
          <widget class="QLineEdit" name="savestatePath">
           <property name="sizePolicy">
            <sizepolicy hsizetype="Expanding" vsizetype="Fixed">
             <horstretch>0</horstretch>
             <verstretch>0</verstretch>
            </sizepolicy>
           </property>
           <property name="minimumSize">
            <size>
             <width>170</width>
             <height>0</height>
            </size>
           </property>
          </widget>
         </item>
         <item>
          <widget class="QPushButton" name="savestateBrowse">
           <property name="text">
            <string>Browse</string>
           </property>
          </widget>
         </item>
        </layout>
       </item>
       <item row="5" column="1">
        <widget class="QCheckBox" name="savestateSameDir">
         <property name="text">
          <string>Same directory as the ROM</string>
         </property>
        </widget>
       </item>
       <item row="6" column="0" colspan="2">
        <widget class="Line" name="line_6">
         <property name="orientation">
          <enum>Qt::Horizontal</enum>
         </property>
        </widget>
       </item>
       <item row="7" column="0">
        <widget class="QLabel" name="label_23">
         <property name="text">
          <string>Screenshots</string>
         </property>
        </widget>
       </item>
       <item row="7" column="1">
        <layout class="QHBoxLayout" name="horizontalLayout_7">
         <item>
          <widget class="QLineEdit" name="screenshotPath">
           <property name="sizePolicy">
            <sizepolicy hsizetype="Expanding" vsizetype="Fixed">
             <horstretch>0</horstretch>
             <verstretch>0</verstretch>
            </sizepolicy>
           </property>
           <property name="minimumSize">
            <size>
             <width>170</width>
             <height>0</height>
            </size>
           </property>
          </widget>
         </item>
         <item>
          <widget class="QPushButton" name="screenshotBrowse">
           <property name="text">
            <string>Browse</string>
           </property>
          </widget>
         </item>
        </layout>
       </item>
       <item row="8" column="1">
        <widget class="QCheckBox" name="screenshotSameDir">
         <property name="text">
          <string>Same directory as the ROM</string>
         </property>
        </widget>
       </item>
       <item row="9" column="0" colspan="2">
        <widget class="Line" name="line_15">
         <property name="orientation">
          <enum>Qt::Horizontal</enum>
         </property>
        </widget>
       </item>
       <item row="10" column="0">
        <widget class="QLabel" name="label_47">
         <property name="text">
          <string>Patches</string>
         </property>
        </widget>
       </item>
       <item row="10" column="1">
        <layout class="QHBoxLayout" name="horizontalLayout_26">
         <item>
          <widget class="QLineEdit" name="patchPath">
           <property name="sizePolicy">
            <sizepolicy hsizetype="Expanding" vsizetype="Fixed">
             <horstretch>0</horstretch>
             <verstretch>0</verstretch>
            </sizepolicy>
           </property>
           <property name="minimumSize">
            <size>
             <width>170</width>
             <height>0</height>
            </size>
           </property>
          </widget>
         </item>
         <item>
          <widget class="QPushButton" name="patchBrowse">
           <property name="text">
            <string>Browse</string>
           </property>
          </widget>
         </item>
        </layout>
       </item>
       <item row="11" column="1">
        <widget class="QCheckBox" name="patchSameDir">
         <property name="text">
          <string>Same directory as the ROM</string>
         </property>
        </widget>
       </item>
       <item row="12" column="0" colspan="2">
        <widget class="Line" name="line_14">
         <property name="orientation">
          <enum>Qt::Horizontal</enum>
         </property>
        </widget>
       </item>
       <item row="13" column="0">
        <widget class="QLabel" name="label_48">
         <property name="text">
          <string>Cheats</string>
         </property>
        </widget>
       </item>
       <item row="13" column="1">
        <layout class="QHBoxLayout" name="horizontalLayout_27">
         <item>
          <widget class="QLineEdit" name="cheatsPath">
           <property name="sizePolicy">
            <sizepolicy hsizetype="Expanding" vsizetype="Fixed">
             <horstretch>0</horstretch>
             <verstretch>0</verstretch>
            </sizepolicy>
           </property>
           <property name="minimumSize">
            <size>
             <width>170</width>
             <height>0</height>
            </size>
           </property>
          </widget>
         </item>
         <item>
          <widget class="QPushButton" name="cheatsBrowse">
           <property name="text">
            <string>Browse</string>
           </property>
          </widget>
         </item>
        </layout>
       </item>
       <item row="14" column="1">
        <widget class="QCheckBox" name="cheatsSameDir">
         <property name="text">
          <string>Same directory as the ROM</string>
         </property>
        </widget>
       </item>
      </layout>
     </widget>
     <widget class="QWidget" name="logging">
      <layout class="QVBoxLayout" name="verticalLayout">
       <item>
        <widget class="QTableView" name="loggingView">
         <attribute name="horizontalHeaderMinimumSectionSize">
          <number>0</number>
         </attribute>
         <attribute name="horizontalHeaderDefaultSectionSize">
          <number>77</number>
         </attribute>
        </widget>
       </item>
       <item>
        <layout class="QHBoxLayout" name="horizontalLayout_19">
         <item>
          <widget class="QCheckBox" name="logToFile">
           <property name="text">
            <string>Log to file</string>
           </property>
          </widget>
         </item>
         <item>
          <widget class="QCheckBox" name="logToStdout">
           <property name="text">
            <string>Log to console</string>
           </property>
          </widget>
         </item>
        </layout>
       </item>
       <item>
        <layout class="QHBoxLayout" name="horizontalLayout_20">
         <item>
          <widget class="QLineEdit" name="logFile"/>
         </item>
         <item>
          <widget class="QPushButton" name="logFileBrowse">
           <property name="text">
            <string>Select Log File</string>
           </property>
          </widget>
         </item>
        </layout>
       </item>
      </layout>
     </widget>
     <widget class="QWidget" name="gb">
      <layout class="QFormLayout" name="formLayout_1">
       <item row="0" column="0">
        <widget class="QLabel" name="label_29">
         <property name="text">
          <string>Game Boy-only model:</string>
         </property>
        </widget>
       </item>
       <item row="0" column="1">
        <widget class="QComboBox" name="gbModel"/>
       </item>
       <item row="1" column="0">
        <widget class="QLabel" name="label_32">
         <property name="text">
          <string>Super Game Boy model:</string>
         </property>
        </widget>
       </item>
       <item row="1" column="1">
        <widget class="QComboBox" name="sgbModel"/>
       </item>
       <item row="2" column="0">
        <widget class="QLabel" name="label_33">
         <property name="text">
          <string>Game Boy Color-only model:</string>
         </property>
        </widget>
       </item>
       <item row="2" column="1">
        <widget class="QComboBox" name="cgbModel"/>
       </item>
       <item row="3" column="0">
        <widget class="QLabel" name="label_38">
         <property name="text">
          <string>Game Boy/Game Boy Color model:</string>
         </property>
        </widget>
       </item>
       <item row="5" column="0" colspan="2">
        <widget class="Line" name="line_12">
         <property name="orientation">
          <enum>Qt::Horizontal</enum>
         </property>
        </widget>
       </item>
       <item row="6" column="0">
        <widget class="QLabel" name="label_28">
         <property name="text">
          <string>Default BG colors:</string>
         </property>
        </widget>
       </item>
       <item row="6" column="1">
        <layout class="QHBoxLayout" name="horizontalLayout_9">
         <item>
          <widget class="QFrame" name="color0">
           <property name="minimumSize">
            <size>
             <width>30</width>
             <height>30</height>
            </size>
           </property>
           <property name="autoFillBackground">
            <bool>true</bool>
           </property>
           <property name="frameShape">
            <enum>QFrame::StyledPanel</enum>
           </property>
           <property name="frameShadow">
            <enum>QFrame::Raised</enum>
           </property>
          </widget>
         </item>
         <item>
          <widget class="QFrame" name="color1">
           <property name="minimumSize">
            <size>
             <width>30</width>
             <height>30</height>
            </size>
           </property>
           <property name="autoFillBackground">
            <bool>true</bool>
           </property>
           <property name="frameShape">
            <enum>QFrame::StyledPanel</enum>
           </property>
           <property name="frameShadow">
            <enum>QFrame::Raised</enum>
           </property>
          </widget>
         </item>
         <item>
          <widget class="QFrame" name="color2">
           <property name="minimumSize">
            <size>
             <width>30</width>
             <height>30</height>
            </size>
           </property>
           <property name="autoFillBackground">
            <bool>true</bool>
           </property>
           <property name="frameShape">
            <enum>QFrame::StyledPanel</enum>
           </property>
           <property name="frameShadow">
            <enum>QFrame::Raised</enum>
           </property>
          </widget>
         </item>
         <item>
          <widget class="QFrame" name="color3">
           <property name="minimumSize">
            <size>
             <width>30</width>
             <height>30</height>
            </size>
           </property>
           <property name="autoFillBackground">
            <bool>true</bool>
           </property>
           <property name="frameShape">
            <enum>QFrame::StyledPanel</enum>
           </property>
           <property name="frameShadow">
            <enum>QFrame::Raised</enum>
           </property>
          </widget>
         </item>
        </layout>
       </item>
       <item row="7" column="0">
        <widget class="QLabel" name="label_69">
         <property name="text">
          <string>Default sprite colors 1:</string>
         </property>
        </widget>
       </item>
       <item row="7" column="1">
        <layout class="QHBoxLayout" name="horizontalLayout_15">
         <item>
          <widget class="QFrame" name="color4">
           <property name="minimumSize">
            <size>
             <width>30</width>
             <height>30</height>
            </size>
           </property>
           <property name="autoFillBackground">
            <bool>true</bool>
           </property>
           <property name="frameShape">
            <enum>QFrame::StyledPanel</enum>
           </property>
           <property name="frameShadow">
            <enum>QFrame::Raised</enum>
           </property>
          </widget>
         </item>
         <item>
          <widget class="QFrame" name="color5">
           <property name="minimumSize">
            <size>
             <width>30</width>
             <height>30</height>
            </size>
           </property>
           <property name="autoFillBackground">
            <bool>true</bool>
           </property>
           <property name="frameShape">
            <enum>QFrame::StyledPanel</enum>
           </property>
           <property name="frameShadow">
            <enum>QFrame::Raised</enum>
           </property>
          </widget>
         </item>
         <item>
          <widget class="QFrame" name="color6">
           <property name="minimumSize">
            <size>
             <width>30</width>
             <height>30</height>
            </size>
           </property>
           <property name="autoFillBackground">
            <bool>true</bool>
           </property>
           <property name="frameShape">
            <enum>QFrame::StyledPanel</enum>
           </property>
           <property name="frameShadow">
            <enum>QFrame::Raised</enum>
           </property>
          </widget>
         </item>
         <item>
          <widget class="QFrame" name="color7">
           <property name="minimumSize">
            <size>
             <width>30</width>
             <height>30</height>
            </size>
           </property>
           <property name="autoFillBackground">
            <bool>true</bool>
           </property>
           <property name="frameShape">
            <enum>QFrame::StyledPanel</enum>
           </property>
           <property name="frameShadow">
            <enum>QFrame::Raised</enum>
           </property>
          </widget>
         </item>
        </layout>
       </item>
       <item row="8" column="0">
        <widget class="QLabel" name="label_70">
         <property name="text">
          <string>Default sprite colors 2:</string>
         </property>
        </widget>
       </item>
       <item row="8" column="1">
        <layout class="QHBoxLayout" name="horizontalLayout_37">
         <item>
          <widget class="QFrame" name="color8">
           <property name="minimumSize">
            <size>
             <width>30</width>
             <height>30</height>
            </size>
           </property>
           <property name="autoFillBackground">
            <bool>true</bool>
           </property>
           <property name="frameShape">
            <enum>QFrame::StyledPanel</enum>
           </property>
           <property name="frameShadow">
            <enum>QFrame::Raised</enum>
           </property>
          </widget>
         </item>
         <item>
          <widget class="QFrame" name="color9">
           <property name="minimumSize">
            <size>
             <width>30</width>
             <height>30</height>
            </size>
           </property>
           <property name="autoFillBackground">
            <bool>true</bool>
           </property>
           <property name="frameShape">
            <enum>QFrame::StyledPanel</enum>
           </property>
           <property name="frameShadow">
            <enum>QFrame::Raised</enum>
           </property>
          </widget>
         </item>
         <item>
          <widget class="QFrame" name="color10">
           <property name="minimumSize">
            <size>
             <width>30</width>
             <height>30</height>
            </size>
           </property>
           <property name="autoFillBackground">
            <bool>true</bool>
           </property>
           <property name="frameShape">
            <enum>QFrame::StyledPanel</enum>
           </property>
           <property name="frameShadow">
            <enum>QFrame::Raised</enum>
           </property>
          </widget>
         </item>
         <item>
          <widget class="QFrame" name="color11">
           <property name="minimumSize">
            <size>
             <width>30</width>
             <height>30</height>
            </size>
           </property>
           <property name="autoFillBackground">
            <bool>true</bool>
           </property>
           <property name="frameShape">
            <enum>QFrame::StyledPanel</enum>
           </property>
           <property name="frameShadow">
            <enum>QFrame::Raised</enum>
           </property>
          </widget>
         </item>
        </layout>
       </item>
       <item row="9" column="1">
        <widget class="QCheckBox" name="useCgbColors">
         <property name="text">
          <string>Use GBC colors in GB games</string>
         </property>
        </widget>
       </item>
       <item row="10" column="1">
        <widget class="QCheckBox" name="sgbBorders">
         <property name="text">
          <string>Super Game Boy borders</string>
         </property>
        </widget>
       </item>
       <item row="11" column="0" colspan="2">
        <widget class="Line" name="line_11">
         <property name="orientation">
          <enum>Qt::Horizontal</enum>
         </property>
        </widget>
       </item>
       <item row="12" column="0">
        <widget class="QLabel" name="label_27">
         <property name="text">
          <string>Camera driver:</string>
         </property>
        </widget>
       </item>
       <item row="12" column="1">
        <widget class="QComboBox" name="cameraDriver">
         <property name="sizePolicy">
          <sizepolicy hsizetype="Expanding" vsizetype="Fixed">
           <horstretch>0</horstretch>
           <verstretch>0</verstretch>
          </sizepolicy>
         </property>
        </widget>
       </item>
       <item row="13" column="0">
        <widget class="QLabel" name="label_35">
         <property name="text">
          <string>Camera:</string>
         </property>
        </widget>
       </item>
       <item row="13" column="1">
        <widget class="QComboBox" name="camera">
         <property name="enabled">
          <bool>false</bool>
         </property>
         <property name="sizePolicy">
          <sizepolicy hsizetype="Expanding" vsizetype="Fixed">
           <horstretch>0</horstretch>
           <verstretch>0</verstretch>
          </sizepolicy>
         </property>
        </widget>
       </item>
       <item row="3" column="1">
        <widget class="QComboBox" name="cgbHybridModel"/>
       </item>
       <item row="4" column="0">
        <widget class="QLabel" name="label_39">
         <property name="text">
          <string>Super Game Boy/Game Boy Color model:</string>
         </property>
        </widget>
       </item>
       <item row="4" column="1">
        <widget class="QComboBox" name="cgbSgbModel"/>
       </item>
      </layout>
     </widget>
    </widget>
   </item>
  </layout>
 </widget>
 <resources/>
 <connections>
  <connection>
   <sender>buttonBox</sender>
   <signal>accepted()</signal>
   <receiver>SettingsView</receiver>
   <slot>close()</slot>
   <hints>
    <hint type="sourcelabel">
     <x>169</x>
     <y>453</y>
    </hint>
    <hint type="destinationlabel">
     <x>169</x>
     <y>236</y>
    </hint>
   </hints>
  </connection>
  <connection>
   <sender>buttonBox</sender>
   <signal>rejected()</signal>
   <receiver>SettingsView</receiver>
   <slot>close()</slot>
   <hints>
    <hint type="sourcelabel">
     <x>169</x>
     <y>453</y>
    </hint>
    <hint type="destinationlabel">
     <x>169</x>
     <y>236</y>
    </hint>
   </hints>
  </connection>
  <connection>
   <sender>tabs</sender>
   <signal>currentRowChanged(int)</signal>
   <receiver>stackedWidget</receiver>
   <slot>setCurrentIndex(int)</slot>
   <hints>
    <hint type="sourcelabel">
     <x>61</x>
     <y>209</y>
    </hint>
    <hint type="destinationlabel">
     <x>315</x>
     <y>209</y>
    </hint>
   </hints>
  </connection>
  <connection>
   <sender>savegameSameDir</sender>
   <signal>toggled(bool)</signal>
   <receiver>savegamePath</receiver>
   <slot>setDisabled(bool)</slot>
   <hints>
    <hint type="sourcelabel">
     <x>392</x>
     <y>82</y>
    </hint>
    <hint type="destinationlabel">
     <x>366</x>
     <y>48</y>
    </hint>
   </hints>
  </connection>
  <connection>
   <sender>savestateSameDir</sender>
   <signal>toggled(bool)</signal>
   <receiver>savestatePath</receiver>
   <slot>setDisabled(bool)</slot>
   <hints>
    <hint type="sourcelabel">
     <x>392</x>
     <y>161</y>
    </hint>
    <hint type="destinationlabel">
     <x>366</x>
     <y>127</y>
    </hint>
   </hints>
  </connection>
  <connection>
   <sender>screenshotSameDir</sender>
   <signal>toggled(bool)</signal>
   <receiver>screenshotPath</receiver>
   <slot>setDisabled(bool)</slot>
   <hints>
    <hint type="sourcelabel">
     <x>392</x>
     <y>240</y>
    </hint>
    <hint type="destinationlabel">
     <x>366</x>
     <y>206</y>
    </hint>
   </hints>
  </connection>
  <connection>
   <sender>patchSameDir</sender>
   <signal>toggled(bool)</signal>
   <receiver>patchPath</receiver>
   <slot>setDisabled(bool)</slot>
   <hints>
    <hint type="sourcelabel">
     <x>345</x>
     <y>319</y>
    </hint>
    <hint type="destinationlabel">
     <x>340</x>
     <y>285</y>
    </hint>
   </hints>
  </connection>
  <connection>
   <sender>cheatsSameDir</sender>
   <signal>toggled(bool)</signal>
   <receiver>cheatsPath</receiver>
   <slot>setDisabled(bool)</slot>
   <hints>
    <hint type="sourcelabel">
     <x>351</x>
     <y>407</y>
    </hint>
    <hint type="destinationlabel">
     <x>343</x>
     <y>372</y>
    </hint>
   </hints>
  </connection>
  <connection>
   <sender>fastForwardUnbounded</sender>
   <signal>toggled(bool)</signal>
   <receiver>fastForwardRatio</receiver>
   <slot>setDisabled(bool)</slot>
   <hints>
    <hint type="sourcelabel">
     <x>445</x>
     <y>38</y>
    </hint>
    <hint type="destinationlabel">
     <x>349</x>
     <y>38</y>
    </hint>
   </hints>
  </connection>
  <connection>
   <sender>fastForwardHeldUnbounded</sender>
   <signal>toggled(bool)</signal>
   <receiver>fastForwardHeldRatio</receiver>
   <slot>setDisabled(bool)</slot>
   <hints>
    <hint type="sourcelabel">
     <x>20</x>
     <y>20</y>
    </hint>
    <hint type="destinationlabel">
     <x>20</x>
     <y>20</y>
    </hint>
   </hints>
  </connection>
  <connection>
   <sender>dynamicTitle</sender>
   <signal>toggled(bool)</signal>
   <receiver>showFps</receiver>
   <slot>setEnabled(bool)</slot>
   <hints>
    <hint type="sourcelabel">
     <x>366</x>
     <y>381</y>
    </hint>
    <hint type="destinationlabel">
     <x>332</x>
     <y>415</y>
    </hint>
   </hints>
  </connection>
  <connection>
   <sender>dynamicTitle</sender>
   <signal>toggled(bool)</signal>
   <receiver>showFilename</receiver>
   <slot>setEnabled(bool)</slot>
   <hints>
    <hint type="sourcelabel">
     <x>366</x>
     <y>381</y>
    </hint>
    <hint type="destinationlabel">
     <x>409</x>
     <y>449</y>
    </hint>
   </hints>
  </connection>
 </connections>
</ui><|MERGE_RESOLUTION|>--- conflicted
+++ resolved
@@ -586,9 +586,6 @@
          </property>
         </widget>
        </item>
-<<<<<<< HEAD
-       <item row="14" column="1">
-=======
        <item row="13" column="1">
         <widget class="QCheckBox" name="showFilename">
          <property name="text">
@@ -610,29 +607,20 @@
         </widget>
        </item>
        <item row="16" column="1">
->>>>>>> d5138bf8
         <widget class="QCheckBox" name="useDiscordPresence">
          <property name="text">
           <string>Enable Discord Rich Presence</string>
          </property>
         </widget>
        </item>
-<<<<<<< HEAD
-       <item row="15" column="0" colspan="2">
-=======
        <item row="17" column="0" colspan="2">
->>>>>>> d5138bf8
         <widget class="Line" name="line_13">
          <property name="orientation">
           <enum>Qt::Horizontal</enum>
          </property>
         </widget>
        </item>
-<<<<<<< HEAD
-       <item row="16" column="1">
-=======
        <item row="18" column="1">
->>>>>>> d5138bf8
         <widget class="QCheckBox" name="autosave">
          <property name="text">
           <string>Automatically save state</string>
@@ -642,11 +630,7 @@
          </property>
         </widget>
        </item>
-<<<<<<< HEAD
-       <item row="17" column="1">
-=======
        <item row="19" column="1">
->>>>>>> d5138bf8
         <widget class="QCheckBox" name="autoload">
          <property name="text">
           <string>Automatically load state</string>
@@ -656,22 +640,14 @@
          </property>
         </widget>
        </item>
-<<<<<<< HEAD
-       <item row="18" column="0" colspan="2">
-=======
        <item row="20" column="0" colspan="2">
->>>>>>> d5138bf8
         <widget class="Line" name="line_16">
          <property name="orientation">
           <enum>Qt::Horizontal</enum>
          </property>
         </widget>
        </item>
-<<<<<<< HEAD
-       <item row="19" column="1">
-=======
        <item row="21" column="1">
->>>>>>> d5138bf8
         <widget class="QCheckBox" name="cheatAutosave">
          <property name="text">
           <string>Automatically save cheats</string>
@@ -681,11 +657,7 @@
          </property>
         </widget>
        </item>
-<<<<<<< HEAD
-       <item row="20" column="1">
-=======
        <item row="22" column="1">
->>>>>>> d5138bf8
         <widget class="QCheckBox" name="cheatAutoload">
          <property name="text">
           <string>Automatically load cheats</string>
@@ -695,13 +667,8 @@
          </property>
         </widget>
        </item>
-<<<<<<< HEAD
-       <item row="13" column="1">
-        <widget class="QCheckBox" name="showOSD">
-=======
        <item row="12" column="1">
         <widget class="QCheckBox" name="showFps">
->>>>>>> d5138bf8
          <property name="text">
           <string>Show FPS in title bar</string>
          </property>
@@ -710,20 +677,10 @@
          </property>
         </widget>
        </item>
-<<<<<<< HEAD
-       <item row="12" column="1">
-        <widget class="QCheckBox" name="showFilename">
-         <property name="text">
-          <string>Show filename instead of ROM name in title bar</string>
-         </property>
-         <property name="checked">
-          <bool>true</bool>
-=======
        <item row="14" column="0" colspan="2">
         <widget class="Line" name="line_18">
          <property name="orientation">
           <enum>Qt::Horizontal</enum>
->>>>>>> d5138bf8
          </property>
         </widget>
        </item>
